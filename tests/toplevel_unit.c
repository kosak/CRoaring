#include <assert.h>
#include <stdio.h>
#include <stdlib.h>
#include <string.h>
#include <time.h>

#include "roaring.h"

#include "test.h"

void show_structure(roaring_array_t *);  // debug

// arrays expected to both be sorted.
static int array_equals(uint32_t *a1, int32_t size1, uint32_t *a2,
                        int32_t size2) {
    if (size1 != size2) return 0;
    for (int i = 0; i < size1; ++i)
        if (a1[i] != a2[i]) {
            return 0;
        }
    return 1;
}

void roaring_iterator_sumall(uint32_t value, void *param) {
    *(uint32_t *)param += value;
}

void can_add_to_copies(bool copy_on_write) {
    roaring_bitmap_t *bm1 = roaring_bitmap_create();
    bm1->copy_on_write = copy_on_write;
    roaring_bitmap_add(bm1, 3);
    roaring_bitmap_t *bm2 = roaring_bitmap_copy(bm1);
    assert(roaring_bitmap_get_cardinality(bm1) == 1);
    assert(roaring_bitmap_get_cardinality(bm2) == 1);
    roaring_bitmap_add(bm2, 4);
    roaring_bitmap_add(bm1, 5);
    assert(roaring_bitmap_get_cardinality(bm1) == 2);
    assert(roaring_bitmap_get_cardinality(bm2) == 2);
    roaring_bitmap_free(bm1);
    roaring_bitmap_free(bm2);
}

void test_example(bool copy_on_write) {
    // create a new empty bitmap
    roaring_bitmap_t *r1 = roaring_bitmap_create();
    r1->copy_on_write = copy_on_write;
    assert_non_null(r1);

    // then we can add values
    for (uint32_t i = 100; i < 1000; i++) {
        roaring_bitmap_add(r1, i);
    }

    // check whether a value is contained
    assert_true(roaring_bitmap_contains(r1, 500));

    // compute how many bits there are:
    uint32_t cardinality = roaring_bitmap_get_cardinality(r1);
    printf("Cardinality = %d \n", cardinality);

    // if your bitmaps have long runs, you can compress them by calling
    // run_optimize
    uint32_t size = roaring_bitmap_portable_size_in_bytes(r1);
    roaring_bitmap_run_optimize(r1);
    uint32_t compact_size = roaring_bitmap_portable_size_in_bytes(r1);

    printf("size before run optimize %d bytes, and after %d bytes\n", size,
           compact_size);

    // create a new bitmap with varargs
    roaring_bitmap_t *r2 = roaring_bitmap_of(5, 1, 2, 3, 5, 6);
    assert_non_null(r2);

    roaring_bitmap_printf(r2);

    // we can also create a bitmap from a pointer to 32-bit integers
    const uint32_t values[] = {2, 3, 4};
    roaring_bitmap_t *r3 = roaring_bitmap_of_ptr(3, values);
    r3->copy_on_write = copy_on_write;

    // we can also go in reverse and go from arrays to bitmaps
    uint32_t card1;
    uint32_t *arr1 = roaring_bitmap_to_uint32_array(r1, &card1);
    assert_non_null(arr1);

    roaring_bitmap_t *r1f = roaring_bitmap_of_ptr(card1, arr1);
    free(arr1);
    assert_non_null(r1f);

    // bitmaps shall be equal
    assert_true(roaring_bitmap_equals(r1, r1f));
    roaring_bitmap_free(r1f);

    // we can copy and compare bitmaps
    roaring_bitmap_t *z = roaring_bitmap_copy(r3);
    z->copy_on_write = copy_on_write;
    assert_true(roaring_bitmap_equals(r3, z));

    roaring_bitmap_free(z);

    // we can compute union two-by-two
    roaring_bitmap_t *r1_2_3 = roaring_bitmap_or(r1, r2);
    r1_2_3->copy_on_write = copy_on_write;
    roaring_bitmap_or_inplace(r1_2_3, r3);

    // we can compute a big union
    const roaring_bitmap_t *allmybitmaps[] = {r1, r2, r3};
    roaring_bitmap_t *bigunion = roaring_bitmap_or_many(3, allmybitmaps);
    assert_true(roaring_bitmap_equals(r1_2_3, bigunion));
    roaring_bitmap_t *bigunionheap =
        roaring_bitmap_or_many_heap(3, allmybitmaps);
    assert_true(roaring_bitmap_equals(r1_2_3, bigunionheap));
    roaring_bitmap_free(r1_2_3);
    roaring_bitmap_free(bigunion);
    roaring_bitmap_free(bigunionheap);

    // we can compute intersection two-by-two
    roaring_bitmap_t *i1_2 = roaring_bitmap_and(r1, r2);
    roaring_bitmap_free(i1_2);

    // we can write a bitmap to a pointer and recover it later
    uint32_t expectedsize = roaring_bitmap_portable_size_in_bytes(r1);
    char *serializedbytes = malloc(expectedsize);
    roaring_bitmap_portable_serialize(r1, serializedbytes);
    roaring_bitmap_t *t = roaring_bitmap_portable_deserialize(serializedbytes);
    assert_true(roaring_bitmap_equals(r1, t));
    roaring_bitmap_free(t);
    free(serializedbytes);

    // we can iterate over all values using custom functions
    uint32_t counter = 0;
    roaring_iterate(r1, roaring_iterator_sumall, &counter);
    /**
     * void roaring_iterator_sumall(uint32_t value, void *param) {
     *        *(uint32_t *) param += value;
     *  }
     *
     */

    roaring_bitmap_free(r1);
    roaring_bitmap_free(r2);
    roaring_bitmap_free(r3);
}
void test_example_true() {
  test_example(true);
}

void test_example_false() {
  test_example(false);
}

void test_printf() {
    roaring_bitmap_t *r1 =
        roaring_bitmap_of(8, 1, 2, 3, 100, 1000, 10000, 1000000, 20000000);
    assert_non_null(r1);
    roaring_bitmap_printf(r1);
    roaring_bitmap_free(r1);
    printf("\n");
}

void test_printf_withbitmap() {
    roaring_bitmap_t *r1 = roaring_bitmap_create();
    assert_non_null(r1);
    roaring_bitmap_printf(r1);
    /* Add some values to the bitmap */
    for (int i = 0, top_val = 4097; i < top_val; i++)
        roaring_bitmap_add(r1, 2 * i);
    roaring_bitmap_printf(r1);
    roaring_bitmap_free(r1);
    printf("\n");
}

void test_printf_withrun() {
    roaring_bitmap_t *r1 = roaring_bitmap_create();
    assert_non_null(r1);
    roaring_bitmap_printf(r1);
    /* Add some values to the bitmap */
    for (int i = 100, top_val = 200; i < top_val; i++)
        roaring_bitmap_add(r1, i);
    roaring_bitmap_run_optimize(r1);
    roaring_bitmap_printf(r1);  // does it crash?
    roaring_bitmap_free(r1);
    printf("\n");
}

void dummy_iterator(uint32_t value, void *param) {
    (void)value;

    uint32_t *num = (uint32_t *)param;
    (*num)++;
}

void test_iterate() {
    roaring_bitmap_t *r1 =
        roaring_bitmap_of(8, 1, 2, 3, 100, 1000, 10000, 1000000, 20000000);
    assert_non_null(r1);

    uint32_t num = 0;
    /* Add some values to the bitmap */
    for (int i = 0, top_val = 384000; i < top_val; i++)
        roaring_bitmap_add(r1, 3 * i);

    roaring_iterate(r1, dummy_iterator, (void *)&num);

    assert_int_equal(roaring_bitmap_get_cardinality(r1), num);
    roaring_bitmap_free(r1);
}

void test_iterate_empty() {
    roaring_bitmap_t *r1 = roaring_bitmap_create();
    assert_non_null(r1);
    uint32_t num = 0;

    roaring_iterate(r1, dummy_iterator, (void *)&num);

    assert_int_equal(roaring_bitmap_get_cardinality(r1), 0);
    assert_int_equal(roaring_bitmap_get_cardinality(r1), num);
    roaring_bitmap_free(r1);
}

void test_iterate_withbitmap() {
    roaring_bitmap_t *r1 = roaring_bitmap_create();
    assert_non_null(r1);
    /* Add some values to the bitmap */
    for (int i = 0, top_val = 4097; i < top_val; i++)
        roaring_bitmap_add(r1, 2 * i);
    uint32_t num = 0;

    roaring_iterate(r1, dummy_iterator, (void *)&num);

    assert_int_equal(roaring_bitmap_get_cardinality(r1), num);
    roaring_bitmap_free(r1);
}

void test_iterate_withrun() {
    roaring_bitmap_t *r1 = roaring_bitmap_create();
    assert_non_null(r1);
    /* Add some values to the bitmap */
    for (int i = 100, top_val = 200; i < top_val; i++)
        roaring_bitmap_add(r1, i);
    roaring_bitmap_run_optimize(r1);
    uint32_t num = 0;
    roaring_iterate(r1, dummy_iterator, (void *)&num);

    assert_int_equal(roaring_bitmap_get_cardinality(r1), num);
    roaring_bitmap_free(r1);
}

void test_portable_serialize() {
    roaring_bitmap_t *r1 =
        roaring_bitmap_of(8, 1, 2, 3, 100, 1000, 10000, 1000000, 20000000);
    assert_non_null(r1);

    uint32_t serialize_len;
    roaring_bitmap_t *r2;

    for (int i = 0, top_val = 384000; i < top_val; i++)
        roaring_bitmap_add(r1, 3 * i);

    uint32_t expectedsize = roaring_bitmap_portable_size_in_bytes(r1);
    char *serialized = malloc(expectedsize);
    serialize_len = roaring_bitmap_portable_serialize(r1, serialized);
    assert_int_equal(serialize_len, expectedsize);
    r2 = roaring_bitmap_portable_deserialize(serialized);
    assert_non_null(r2);

    uint32_t card1, card2;
    uint32_t *arr1 = roaring_bitmap_to_uint32_array(r1, &card1);
    uint32_t *arr2 = roaring_bitmap_to_uint32_array(r2, &card2);

    assert_true(array_equals(arr1, card1, arr2, card2));
    assert_true(roaring_bitmap_equals(r1, r2));
    free(arr1);
    free(arr2);
    free(serialized);
    roaring_bitmap_free(r1);
    roaring_bitmap_free(r2);

    r1 = roaring_bitmap_of(6, 2946000, 2997491, 10478289, 10490227, 10502444,
                           19866827);
    expectedsize = roaring_bitmap_portable_size_in_bytes(r1);
    serialized = malloc(expectedsize);
    serialize_len = roaring_bitmap_portable_serialize(r1, serialized);
    assert_int_equal(serialize_len, expectedsize);

    r2 = roaring_bitmap_portable_deserialize(serialized);
    assert_non_null(r2);

    arr1 = roaring_bitmap_to_uint32_array(r1, &card1);
    arr2 = roaring_bitmap_to_uint32_array(r2, &card2);

    assert_true(array_equals(arr1, card1, arr2, card2));
    assert_true(roaring_bitmap_equals(r1, r2));
    free(arr1);
    free(arr2);
    free(serialized);
    roaring_bitmap_free(r1);
    roaring_bitmap_free(r2);

    r1 = roaring_bitmap_create();
    assert_non_null(r1);

    for (uint32_t k = 100; k < 100000; ++k) {
        roaring_bitmap_add(r1, k);
    }

    roaring_bitmap_run_optimize(r1);
    expectedsize = roaring_bitmap_portable_size_in_bytes(r1);
    serialized = malloc(expectedsize);
    serialize_len = roaring_bitmap_portable_serialize(r1, serialized);
    assert_int_equal(serialize_len, expectedsize);

    r2 = roaring_bitmap_portable_deserialize(serialized);
    assert_non_null(r2);

    arr1 = roaring_bitmap_to_uint32_array(r1, &card1);
    arr2 = roaring_bitmap_to_uint32_array(r2, &card2);

    assert(array_equals(arr1, card1, arr2, card2));
    assert(roaring_bitmap_equals(r1, r2));
    free(arr1);
    free(arr2);
    free(serialized);
    roaring_bitmap_free(r1);
    roaring_bitmap_free(r2);
}

void test_serialize() {
    roaring_bitmap_t *r1 =
        roaring_bitmap_of(8, 1, 2, 3, 100, 1000, 10000, 1000000, 20000000);
    assert_non_null(r1);

    uint32_t serialize_len;
    char *serialized;
    roaring_bitmap_t *r2;

    /* Add some values to the bitmap */
    for (int i = 0, top_val = 384000; i < top_val; i++)
        roaring_bitmap_add(r1, 3 * i);

    serialized = roaring_bitmap_serialize(r1, &serialize_len);
    r2 = roaring_bitmap_deserialize(serialized, serialize_len);
    assert_non_null(r2);

    uint32_t card1, card2;
    uint32_t *arr1 = roaring_bitmap_to_uint32_array(r1, &card1);
    uint32_t *arr2 = roaring_bitmap_to_uint32_array(r2, &card2);

    assert_true(array_equals(arr1, card1, arr2, card2));
    assert_true(roaring_bitmap_equals(r1, r2));
    free(arr1);
    free(arr2);
    free(serialized);
    roaring_bitmap_free(r1);
    roaring_bitmap_free(r2);

    run_container_t *run = run_container_create_given_capacity(1024);
    assert_non_null(run);
    for (int i = 0; i < 768; i++) run_container_add(run, 3 * i);

    serialize_len = run_container_serialization_len(run);
    char rbuf[serialize_len];
    assert_int_equal((int32_t)serialize_len,
                     run_container_serialize(run, rbuf));
    run_container_t *run1 = run_container_deserialize(rbuf, serialize_len);

    run_container_free(run);
    run_container_free(run1);

    r1 = roaring_bitmap_of(6, 2946000, 2997491, 10478289, 10490227, 10502444,
                           19866827);
    serialized = roaring_bitmap_serialize(r1, &serialize_len);
    r2 = roaring_bitmap_deserialize(serialized, serialize_len);
    assert_non_null(r2);
    arr1 = roaring_bitmap_to_uint32_array(r1, &card1);
    assert_non_null(arr1);
    arr2 = roaring_bitmap_to_uint32_array(r2, &card2);
    assert_non_null(arr2);

    assert_true(array_equals(arr1, card1, arr2, card2));
    assert_true(roaring_bitmap_equals(r1, r2));
    free(arr1);
    free(arr2);
    free(serialized);
    roaring_bitmap_free(r1);
    roaring_bitmap_free(r2);

    r1 = roaring_bitmap_create();
    for (uint32_t k = 100; k < 100000; ++k) {
        roaring_bitmap_add(r1, k);
    }
    roaring_bitmap_run_optimize(r1);
    serialized = roaring_bitmap_serialize(r1, &serialize_len);
    r2 = roaring_bitmap_deserialize(serialized, serialize_len);

    arr1 = roaring_bitmap_to_uint32_array(r1, &card1);
    arr2 = roaring_bitmap_to_uint32_array(r2, &card2);

    assert_true(array_equals(arr1, card1, arr2, card2));
    assert_true(roaring_bitmap_equals(r1, r2));
    free(arr1);
    free(arr2);
    free(serialized);
    roaring_bitmap_free(r1);
    roaring_bitmap_free(r2);

    /* ******* */
    roaring_bitmap_t *old_bm = roaring_bitmap_create();
    for(unsigned i = 0 ; i < 102 ; i++)
      roaring_bitmap_add(old_bm, i);
    uint32_t size;
    char *buff = roaring_bitmap_serialize(old_bm, &size);
    roaring_bitmap_t *new_bm = roaring_bitmap_deserialize(buff, size);
    free(buff);
    assert_true((unsigned int)roaring_bitmap_get_cardinality(old_bm) == (unsigned int)roaring_bitmap_get_cardinality(new_bm));
    assert_true(roaring_bitmap_equals(old_bm, new_bm));    
    roaring_bitmap_free(old_bm);
    roaring_bitmap_free(new_bm);
}

void test_add() {
    roaring_bitmap_t *r1 = roaring_bitmap_create();
    assert_non_null(r1);

    for (uint32_t i = 0; i < 10000; ++i) {
        assert_int_equal(roaring_bitmap_get_cardinality(r1), i);
        roaring_bitmap_add(r1, 200 * i);
        assert_int_equal(roaring_bitmap_get_cardinality(r1), i + 1);
    }

    roaring_bitmap_free(r1);
}

void test_contains() {
    roaring_bitmap_t *r1 = roaring_bitmap_create();
    assert_non_null(r1);

    for (uint32_t i = 0; i < 10000; ++i) {
        assert_int_equal(roaring_bitmap_get_cardinality(r1), i);
        roaring_bitmap_add(r1, 200 * i);
        assert_int_equal(roaring_bitmap_get_cardinality(r1), i + 1);
    }

    for (uint32_t i = 0; i < 200 * 10000; ++i) {
        assert_int_equal(roaring_bitmap_contains(r1, i), (i % 200 == 0));
    }

    roaring_bitmap_free(r1);
}

void test_intersection_array_x_array() {
    roaring_bitmap_t *r1 = roaring_bitmap_create();
    assert_non_null(r1);
    roaring_bitmap_t *r2 = roaring_bitmap_create();
    assert_non_null(r2);

    for (uint32_t i = 0; i < 100; ++i) {
        roaring_bitmap_add(r1, 2 * i);
        roaring_bitmap_add(r2, 3 * i);
        roaring_bitmap_add(r1, 5 * 65536 + 2 * i);
        roaring_bitmap_add(r2, 5 * 65536 + 3 * i);

        assert_int_equal(roaring_bitmap_get_cardinality(r2), 2 * (i + 1));
        assert_int_equal(roaring_bitmap_get_cardinality(r1), 2 * (i + 1));
    }

    roaring_bitmap_t *r1_and_r2 = roaring_bitmap_and(r1, r2);
    assert_non_null(r1_and_r2);
    assert_int_equal(roaring_bitmap_get_cardinality(r1_and_r2), 2 * 34);

    roaring_bitmap_free(r1_and_r2);
    roaring_bitmap_free(r2);
    roaring_bitmap_free(r1);
}

void test_intersection_array_x_array_inplace() {
    roaring_bitmap_t *r1 = roaring_bitmap_create();
    assert(r1);
    roaring_bitmap_t *r2 = roaring_bitmap_create();
    assert(r2);

    for (uint32_t i = 0; i < 100; ++i) {
        roaring_bitmap_add(r1, 2 * i);
        roaring_bitmap_add(r2, 3 * i);
        roaring_bitmap_add(r1, 5 * 65536 + 2 * i);
        roaring_bitmap_add(r2, 5 * 65536 + 3 * i);

        assert_int_equal(roaring_bitmap_get_cardinality(r2), 2 * (i + 1));
        assert_int_equal(roaring_bitmap_get_cardinality(r1), 2 * (i + 1));
    }

    roaring_bitmap_and_inplace(r1, r2);
    assert_int_equal(roaring_bitmap_get_cardinality(r1), 2 * 34);

    roaring_bitmap_free(r2);
    roaring_bitmap_free(r1);
}

void test_intersection_bitset_x_bitset() {
    roaring_bitmap_t *r1 = roaring_bitmap_create();
    assert(r1);
    roaring_bitmap_t *r2 = roaring_bitmap_create();
    assert(r2);

    for (uint32_t i = 0; i < 20000; ++i) {
        roaring_bitmap_add(r1, 2 * i);
        roaring_bitmap_add(r2, 3 * i);
        roaring_bitmap_add(r2, 3 * i + 1);
        roaring_bitmap_add(r1, 5 * 65536 + 2 * i);
        roaring_bitmap_add(r2, 5 * 65536 + 3 * i);
        roaring_bitmap_add(r2, 5 * 65536 + 3 * i + 1);

        assert_int_equal(roaring_bitmap_get_cardinality(r1), 2 * (i + 1));
        assert_int_equal(roaring_bitmap_get_cardinality(r2), 4 * (i + 1));
    }

    roaring_bitmap_t *r1_and_r2 = roaring_bitmap_and(r1, r2);
    assert_non_null(r1_and_r2);

    // NOT analytically determined but seems reasonable
    assert_int_equal(roaring_bitmap_get_cardinality(r1_and_r2), 26666);

    roaring_bitmap_free(r1_and_r2);
    roaring_bitmap_free(r2);
    roaring_bitmap_free(r1);
}

void test_intersection_bitset_x_bitset_inplace() {
    roaring_bitmap_t *r1 = roaring_bitmap_create();
    assert(r1);
    roaring_bitmap_t *r2 = roaring_bitmap_create();
    assert(r2);

    for (uint32_t i = 0; i < 20000; ++i) {
        roaring_bitmap_add(r1, 2 * i);
        roaring_bitmap_add(r2, 3 * i);
        roaring_bitmap_add(r2, 3 * i + 1);
        roaring_bitmap_add(r1, 5 * 65536 + 2 * i);
        roaring_bitmap_add(r2, 5 * 65536 + 3 * i);
        roaring_bitmap_add(r2, 5 * 65536 + 3 * i + 1);

        assert_int_equal(roaring_bitmap_get_cardinality(r1), 2 * (i + 1));
        assert_int_equal(roaring_bitmap_get_cardinality(r2), 4 * (i + 1));
    }

    roaring_bitmap_and_inplace(r1, r2);

    assert_int_equal(roaring_bitmap_get_cardinality(r1), 26666);
    roaring_bitmap_free(r2);
    roaring_bitmap_free(r1);
}

void test_union(bool copy_on_write) {
    roaring_bitmap_t *r1 = roaring_bitmap_create();
    r1->copy_on_write = copy_on_write;
    assert(r1);
    roaring_bitmap_t *r2 = roaring_bitmap_create();
    r2->copy_on_write = copy_on_write;
    assert(r2);

    for (uint32_t i = 0; i < 100; ++i) {
        roaring_bitmap_add(r1, 2 * i);
        roaring_bitmap_add(r2, 3 * i);
        assert_int_equal(roaring_bitmap_get_cardinality(r2), i + 1);
        assert_int_equal(roaring_bitmap_get_cardinality(r1), i + 1);
    }

    roaring_bitmap_t *r1_or_r2 = roaring_bitmap_or(r1, r2);
    r1_or_r2->copy_on_write = copy_on_write;
    assert_int_equal(roaring_bitmap_get_cardinality(r1_or_r2), 166);

    roaring_bitmap_free(r1_or_r2);
    roaring_bitmap_free(r2);
    roaring_bitmap_free(r1);
}

void test_union_true() {
  test_union(true);
}

void test_union_false() {
  test_union(false);
}


static roaring_bitmap_t *make_roaring_from_array(uint32_t *a, int len) {
    roaring_bitmap_t *r1 = roaring_bitmap_create();
    for (int i = 0; i < len; ++i) roaring_bitmap_add(r1, a[i]);
    return r1;
}

void test_conversion_to_int_array() {
    int ans_ctr = 0;
    uint32_t *ans = calloc(100000, sizeof(int32_t));

    // a dense bitmap container  (best done with runs)
    for (uint32_t i = 0; i < 50000; ++i) {
        if (i != 30000) {  // making 2 runs
            ans[ans_ctr++] = i;
        }
    }

    // a sparse one
    for (uint32_t i = 70000; i < 130000; i += 17) {
        ans[ans_ctr++] = i;
    }

    // a dense one but not good for runs

    for (uint32_t i = 65536 * 3; i < 65536 * 4; i++) {
        if (i % 3 != 0) {
            ans[ans_ctr++] = i;
        }
    }

    roaring_bitmap_t *r1 = make_roaring_from_array(ans, ans_ctr);

    uint32_t card;
    uint32_t *arr = roaring_bitmap_to_uint32_array(r1, &card);

    assert_true(array_equals(arr, card, ans, ans_ctr));
    roaring_bitmap_free(r1);
    free(arr);
    free(ans);
}

void test_conversion_to_int_array_with_runoptimize() {
    roaring_bitmap_t *r1 = roaring_bitmap_create();
    int ans_ctr = 0;
    uint32_t *ans = calloc(100000, sizeof(int32_t));

    // a dense bitmap container  (best done with runs)
    for (uint32_t i = 0; i < 50000; ++i) {
        if (i != 30000) {  // making 2 runs
            ans[ans_ctr++] = i;
        }
    }

    // a sparse one
    for (uint32_t i = 70000; i < 130000; i += 17) {
        ans[ans_ctr++] = i;
    }

    // a dense one but not good for runs

    for (uint32_t i = 65536 * 3; i < 65536 * 4; i++) {
        if (i % 3 != 0) {
            ans[ans_ctr++] = i;
        }
    }
    roaring_bitmap_free(r1);

    r1 = make_roaring_from_array(ans, ans_ctr);
    assert_true(roaring_bitmap_run_optimize(r1));

    uint32_t card;
    uint32_t *arr = roaring_bitmap_to_uint32_array(r1, &card);

    assert_true(array_equals(arr, card, ans, ans_ctr));
    roaring_bitmap_free(r1);
    free(arr);
    free(ans);
}

void test_array_to_run() {
    int ans_ctr = 0;
    uint32_t *ans = calloc(100000, sizeof(int32_t));

    // array container  (best done with runs)
    for (uint32_t i = 0; i < 500; ++i) {
        if (i != 300) {  // making 2 runs
            ans[ans_ctr++] = 65536 + i;
        }
    }

    roaring_bitmap_t *r1 = make_roaring_from_array(ans, ans_ctr);
    assert_true(roaring_bitmap_run_optimize(r1));

    uint32_t card;
    uint32_t *arr = roaring_bitmap_to_uint32_array(r1, &card);

    assert_true(array_equals(arr, card, ans, ans_ctr));
    roaring_bitmap_free(r1);
    free(arr);
    free(ans);
}

void test_array_to_self() {
    int ans_ctr = 0;

    uint32_t *ans = calloc(100000, sizeof(int32_t));

    // array container  (best not done with runs)
    for (uint32_t i = 0; i < 500; i += 2) {
        if (i != 300) {  // making 2 runs
            ans[ans_ctr++] = 65536 + i;
        }
    }

    roaring_bitmap_t *r1 = make_roaring_from_array(ans, ans_ctr);
    assert_false(roaring_bitmap_run_optimize(r1));

    uint32_t card;
    uint32_t *arr = roaring_bitmap_to_uint32_array(r1, &card);

    assert_true(array_equals(arr, card, ans, ans_ctr));
    roaring_bitmap_free(r1);
    free(arr);
    free(ans);
}

void test_bitset_to_self() {
    int ans_ctr = 0;
    uint32_t *ans = calloc(100000, sizeof(int32_t));

    // bitset container  (best not done with runs)
    for (uint32_t i = 0; i < 50000; i += 2) {
        if (i != 300) {  // making 2 runs
            ans[ans_ctr++] = 65536 + i;
        }
    }

    roaring_bitmap_t *r1 = make_roaring_from_array(ans, ans_ctr);
    assert_false(roaring_bitmap_run_optimize(r1));

    uint32_t card;
    uint32_t *arr = roaring_bitmap_to_uint32_array(r1, &card);

    assert_true(array_equals(arr, card, ans, ans_ctr));
    roaring_bitmap_free(r1);
    free(arr);
    free(ans);
}

void test_bitset_to_run() {
    int ans_ctr = 0;
    uint32_t *ans = calloc(100000, sizeof(int32_t));

    // bitset container  (best done with runs)
    for (uint32_t i = 0; i < 50000; i++) {
        if (i != 300) {  // making 2 runs
            ans[ans_ctr++] = 65536 + i;
        }
    }

    roaring_bitmap_t *r1 = make_roaring_from_array(ans, ans_ctr);
    assert(roaring_bitmap_run_optimize(r1));

    uint32_t card;
    uint32_t *arr = roaring_bitmap_to_uint32_array(r1, &card);

    assert_true(array_equals(arr, card, ans, ans_ctr));
    roaring_bitmap_free(r1);
    free(arr);
    free(ans);
}

// not sure how to get containers that are runcontainers but not efficient

void test_run_to_self() {
    int ans_ctr = 0;
    uint32_t *ans = calloc(100000, sizeof(int32_t));

    // bitset container  (best done with runs)
    for (uint32_t i = 0; i < 50000; i++) {
        if (i != 300) {  // making 2 runs
            ans[ans_ctr++] = 65536 + i;
        }
    }

    roaring_bitmap_t *r1 = make_roaring_from_array(ans, ans_ctr);
    bool b = roaring_bitmap_run_optimize(r1);  // will make a run container
    b = roaring_bitmap_run_optimize(r1);       // we hope it will keep it
    assert_true(b);  // still true there is a runcontainer

    uint32_t card;
    uint32_t *arr = roaring_bitmap_to_uint32_array(r1, &card);

    assert_true(array_equals(arr, card, ans, ans_ctr));
    roaring_bitmap_free(r1);
    free(arr);
    free(ans);
}

void test_remove_run_to_bitset() {
    int ans_ctr = 0;
    uint32_t *ans = calloc(100000, sizeof(int32_t));

    // bitset container  (best done with runs)
    for (uint32_t i = 0; i < 50000; i++) {
        if (i != 300) {  // making 2 runs
            ans[ans_ctr++] = 65536 + i;
        }
    }

    roaring_bitmap_t *r1 = make_roaring_from_array(ans, ans_ctr);
    assert_true(roaring_bitmap_run_optimize(r1));  // will make a run container
    assert_true(roaring_bitmap_remove_run_compression(r1));  // removal done
    assert_true(
        roaring_bitmap_run_optimize(r1));  // there is again a run container

    uint32_t card;
    uint32_t *arr = roaring_bitmap_to_uint32_array(r1, &card);

    assert_true(array_equals(arr, card, ans, ans_ctr));
    roaring_bitmap_free(r1);
    free(arr);
    free(ans);
}

void test_remove_run_to_array() {
    int ans_ctr = 0;
    uint32_t *ans = calloc(100000, sizeof(int32_t));

    // array  (best done with runs)
    for (uint32_t i = 0; i < 500; i++) {
        if (i != 300) {  // making 2 runs
            ans[ans_ctr++] = 65536 + i;
        }
    }

    roaring_bitmap_t *r1 = make_roaring_from_array(ans, ans_ctr);
    assert_true(roaring_bitmap_run_optimize(r1));  // will make a run container
    assert_true(roaring_bitmap_remove_run_compression(r1));  // removal done
    assert_true(
        roaring_bitmap_run_optimize(r1));  // there is again a run container

    uint32_t card;
    uint32_t *arr = roaring_bitmap_to_uint32_array(r1, &card);

    assert_true(array_equals(arr, card, ans, ans_ctr));
    roaring_bitmap_free(r1);
    free(arr);
    free(ans);
}

// array in, array out
void test_negation_array0() {
    roaring_bitmap_t *r1 = roaring_bitmap_create();
    assert_non_null(r1);

    roaring_bitmap_t *notted_r1 = roaring_bitmap_flip(r1, 200U, 500U);
    assert_non_null(notted_r1);
    assert_int_equal(300, roaring_bitmap_get_cardinality(notted_r1));

    roaring_bitmap_free(notted_r1);
    roaring_bitmap_free(r1);
}

// array in, array out
void test_negation_array1() {
    roaring_bitmap_t *r1 = roaring_bitmap_create();
    assert_non_null(r1);

    roaring_bitmap_add(r1, 1);
    roaring_bitmap_add(r1, 2);
    // roaring_bitmap_add(r1,3);
    roaring_bitmap_add(r1, 4);
    roaring_bitmap_add(r1, 5);
    roaring_bitmap_t *notted_r1 = roaring_bitmap_flip(r1, 2U, 5U);
    assert_non_null(notted_r1);
    assert_int_equal(3, roaring_bitmap_get_cardinality(notted_r1));

    roaring_bitmap_free(notted_r1);
    roaring_bitmap_free(r1);
}

// arrays to bitmaps and runs
void test_negation_array2() {
    roaring_bitmap_t *r1 = roaring_bitmap_create();
    assert_non_null(r1);

    for (uint32_t i = 0; i < 100; ++i) {
        roaring_bitmap_add(r1, 2 * i);
        roaring_bitmap_add(r1, 5 * 65536 + 2 * i);
    }

    assert_int_equal(roaring_bitmap_get_cardinality(r1), 200);

    // get the first batch of ones but not the second
    roaring_bitmap_t *notted_r1 = roaring_bitmap_flip(r1, 0U, 100000U);
    assert_non_null(notted_r1);

    // lose 100 for key 0, but gain 100 for key 5
    assert_int_equal(100000, roaring_bitmap_get_cardinality(notted_r1));
    roaring_bitmap_free(notted_r1);

    // flip all ones and beyond
    notted_r1 = roaring_bitmap_flip(r1, 0U, 1000000U);
    assert_non_null(notted_r1);
    assert_int_equal(1000000 - 200, roaring_bitmap_get_cardinality(notted_r1));
    roaring_bitmap_free(notted_r1);

    // Flip some bits in the middle
    notted_r1 = roaring_bitmap_flip(r1, 100000U, 200000U);
    assert_non_null(notted_r1);
    assert_int_equal(100000 + 200, roaring_bitmap_get_cardinality(notted_r1));
    roaring_bitmap_free(notted_r1);

    // flip almost all of the bits, end at an even boundary
    notted_r1 = roaring_bitmap_flip(r1, 1U, 65536 * 6);
    assert_non_null(notted_r1);
    assert_int_equal(65536 * 6 - 200 + 1,
                     roaring_bitmap_get_cardinality(notted_r1));
    roaring_bitmap_free(notted_r1);

    // flip first bunch of the bits, end at an even boundary
    notted_r1 = roaring_bitmap_flip(r1, 1U, 65536 * 5);
    assert_non_null(notted_r1);
    assert_int_equal(65536 * 5 - 100 + 1 + 100,
                     roaring_bitmap_get_cardinality(notted_r1));
    roaring_bitmap_free(notted_r1);

    roaring_bitmap_free(r1);
}

// bitmaps to bitmaps and runs
void test_negation_bitset1() {
    roaring_bitmap_t *r1 = roaring_bitmap_create();
    assert_non_null(r1);

    for (uint32_t i = 0; i < 25000; ++i) {
        roaring_bitmap_add(r1, 2 * i);
        roaring_bitmap_add(r1, 5 * 65536 + 2 * i);
    }

    assert_int_equal(roaring_bitmap_get_cardinality(r1), 50000);

    // get the first batch of ones but not the second
    roaring_bitmap_t *notted_r1 = roaring_bitmap_flip(r1, 0U, 100000U);
    assert_non_null(notted_r1);

    // lose 25000 for key 0, but gain 25000 for key 5
    assert_int_equal(100000, roaring_bitmap_get_cardinality(notted_r1));
    roaring_bitmap_free(notted_r1);

    // flip all ones and beyond
    notted_r1 = roaring_bitmap_flip(r1, 0U, 1000000U);
    assert_non_null(notted_r1);
    assert_int_equal(1000000 - 50000,
                     roaring_bitmap_get_cardinality(notted_r1));
    roaring_bitmap_free(notted_r1);

    // Flip some bits in the middle
    notted_r1 = roaring_bitmap_flip(r1, 100000U, 200000U);
    assert_non_null(notted_r1);
    assert_int_equal(100000 + 50000, roaring_bitmap_get_cardinality(notted_r1));
    roaring_bitmap_free(notted_r1);

    // flip almost all of the bits, end at an even boundary
    notted_r1 = roaring_bitmap_flip(r1, 1U, 65536 * 6);
    assert_non_null(notted_r1);
    assert_int_equal(65536 * 6 - 50000 + 1,
                     roaring_bitmap_get_cardinality(notted_r1));
    roaring_bitmap_free(notted_r1);

    // flip first bunch of the bits, end at an even boundary
    notted_r1 = roaring_bitmap_flip(r1, 1U, 65536 * 5);
    assert_non_null(notted_r1);
    assert_int_equal(65536 * 5 - 25000 + 1 + 25000,
                     roaring_bitmap_get_cardinality(notted_r1));
    roaring_bitmap_free(notted_r1);

    roaring_bitmap_free(r1);
}

void test_negation_helper(bool runopt, uint32_t gap) {
    roaring_bitmap_t *r1 = roaring_bitmap_create();
    assert_non_null(r1);

    for (uint32_t i = 0; i < 65536; ++i) {
        if (i % 147 < gap) continue;
        roaring_bitmap_add(r1, i);
        roaring_bitmap_add(r1, 5 * 65536 + i);
    }
    if (runopt) {
        bool hasrun = roaring_bitmap_run_optimize(r1);
        assert_true(hasrun);
    }

    int orig_card = roaring_bitmap_get_cardinality(r1);

    // get the first batch of ones but not the second
    roaring_bitmap_t *notted_r1 = roaring_bitmap_flip(r1, 0U, 100000U);
    assert_non_null(notted_r1);

    // lose some for key 0, but gain same num for key 5
    assert_int_equal(100000, roaring_bitmap_get_cardinality(notted_r1));
    roaring_bitmap_free(notted_r1);

    // flip all ones and beyond
    notted_r1 = roaring_bitmap_flip(r1, 0U, 1000000U);
    assert_non_null(notted_r1);
    assert_int_equal(1000000 - orig_card,
                     roaring_bitmap_get_cardinality(notted_r1));
    roaring_bitmap_free(notted_r1);

    // Flip some bits in the middle
    notted_r1 = roaring_bitmap_flip(r1, 100000U, 200000U);
    assert_non_null(notted_r1);
    assert_int_equal(100000 + orig_card,
                     roaring_bitmap_get_cardinality(notted_r1));
    roaring_bitmap_free(notted_r1);

    // flip almost all of the bits, end at an even boundary
    notted_r1 = roaring_bitmap_flip(r1, 1U, 65536 * 6);
    assert_non_null(notted_r1);
    assert_int_equal((65536 * 6 - 1) - orig_card,
                     roaring_bitmap_get_cardinality(notted_r1));
    roaring_bitmap_free(notted_r1);

    // flip first bunch of the bits, end at an even boundary
    notted_r1 = roaring_bitmap_flip(r1, 1U, 65536 * 5);
    assert_non_null(notted_r1);
    assert_int_equal(65536 * 5 - 1 - (orig_card / 2) + (orig_card / 2),
                     roaring_bitmap_get_cardinality(notted_r1));
    roaring_bitmap_free(notted_r1);

    roaring_bitmap_free(r1);
}

// bitmaps to arrays and runs
void test_negation_bitset2() { test_negation_helper(false, 2); }

// runs to arrays
void test_negation_run1() { test_negation_helper(true, 1); }

// runs to runs
void test_negation_run2() { test_negation_helper(true, 30); }

/* Now, same thing except inplace.  At this level, cannot really know if inplace
 * done */

// array in, array out
void test_inplace_negation_array0() {
    roaring_bitmap_t *r1 = roaring_bitmap_create();
    assert_non_null(r1);

    roaring_bitmap_flip_inplace(r1, 200U, 500U);
    assert_non_null(r1);
    assert_int_equal(300, roaring_bitmap_get_cardinality(r1));

    roaring_bitmap_free(r1);
}

// array in, array out
void test_inplace_negation_array1() {
    roaring_bitmap_t *r1 = roaring_bitmap_create();
    assert_non_null(r1);

    roaring_bitmap_add(r1, 1);
    roaring_bitmap_add(r1, 2);

    roaring_bitmap_add(r1, 4);
    roaring_bitmap_add(r1, 5);
    roaring_bitmap_flip_inplace(r1, 2U, 5U);
    assert_non_null(r1);
    assert_int_equal(3, roaring_bitmap_get_cardinality(r1));

    roaring_bitmap_free(r1);
}

// arrays to bitmaps and runs
void test_inplace_negation_array2() {
    roaring_bitmap_t *r1 = roaring_bitmap_create();
    assert_non_null(r1);

    for (uint32_t i = 0; i < 100; ++i) {
        roaring_bitmap_add(r1, 2 * i);
        roaring_bitmap_add(r1, 5 * 65536 + 2 * i);
    }
    roaring_bitmap_t *r1_orig = roaring_bitmap_copy(r1);

    assert_int_equal(roaring_bitmap_get_cardinality(r1), 200);

    // get the first batch of ones but not the second
    roaring_bitmap_flip_inplace(r1, 0U, 100000U);
    assert_non_null(r1);

    // lose 100 for key 0, but gain 100 for key 5
    assert_int_equal(100000, roaring_bitmap_get_cardinality(r1));
    roaring_bitmap_free(r1);
    r1 = roaring_bitmap_copy(r1_orig);

    // flip all ones and beyond
    roaring_bitmap_flip_inplace(r1, 0U, 1000000U);
    assert_non_null(r1);
    assert_int_equal(1000000 - 200, roaring_bitmap_get_cardinality(r1));
    roaring_bitmap_free(r1);
    r1 = roaring_bitmap_copy(r1_orig);

    // Flip some bits in the middle
    roaring_bitmap_flip_inplace(r1, 100000U, 200000U);
    assert_non_null(r1);
    assert_int_equal(100000 + 200, roaring_bitmap_get_cardinality(r1));
    roaring_bitmap_free(r1);
    r1 = roaring_bitmap_copy(r1_orig);

    // flip almost all of the bits, end at an even boundary
    roaring_bitmap_flip_inplace(r1, 1U, 65536 * 6);
    assert_non_null(r1);
    assert_int_equal(65536 * 6 - 200 + 1, roaring_bitmap_get_cardinality(r1));
    roaring_bitmap_free(r1);
    r1 = roaring_bitmap_copy(r1_orig);

    // flip first bunch of the bits, end at an even boundary
    roaring_bitmap_flip_inplace(r1, 1U, 65536 * 5);
    assert_non_null(r1);
    assert_int_equal(65536 * 5 - 100 + 1 + 100,
                     roaring_bitmap_get_cardinality(r1));
    /* */
    roaring_bitmap_free(r1_orig);
    roaring_bitmap_free(r1);
}

// bitmaps to bitmaps and runs
void test_inplace_negation_bitset1() {
    roaring_bitmap_t *r1 = roaring_bitmap_create();
    assert_non_null(r1);

    for (uint32_t i = 0; i < 25000; ++i) {
        roaring_bitmap_add(r1, 2 * i);
        roaring_bitmap_add(r1, 5 * 65536 + 2 * i);
    }

    roaring_bitmap_t *r1_orig = roaring_bitmap_copy(r1);

    assert_int_equal(roaring_bitmap_get_cardinality(r1), 50000);

    // get the first batch of ones but not the second
    roaring_bitmap_flip_inplace(r1, 0U, 100000U);
    assert_non_null(r1);

    // lose 25000 for key 0, but gain 25000 for key 5
    assert_int_equal(100000, roaring_bitmap_get_cardinality(r1));
    roaring_bitmap_free(r1);
    r1 = roaring_bitmap_copy(r1_orig);

    // flip all ones and beyond
    roaring_bitmap_flip_inplace(r1, 0U, 1000000U);
    assert_non_null(r1);
    assert_int_equal(1000000 - 50000, roaring_bitmap_get_cardinality(r1));
    roaring_bitmap_free(r1);
    r1 = roaring_bitmap_copy(r1_orig);

    // Flip some bits in the middle
    roaring_bitmap_flip_inplace(r1, 100000U, 200000U);
    assert_non_null(r1);
    assert_int_equal(100000 + 50000, roaring_bitmap_get_cardinality(r1));
    roaring_bitmap_free(r1);
    r1 = roaring_bitmap_copy(r1_orig);

    // flip almost all of the bits, end at an even boundary
    roaring_bitmap_flip_inplace(r1, 1U, 65536 * 6);
    assert_non_null(r1);
    assert_int_equal(65536 * 6 - 50000 + 1, roaring_bitmap_get_cardinality(r1));
    roaring_bitmap_free(r1);
    r1 = roaring_bitmap_copy(r1_orig);

    // flip first bunch of the bits, end at an even boundary
    roaring_bitmap_flip_inplace(r1, 1U, 65536 * 5);
    assert_non_null(r1);
    assert_int_equal(65536 * 5 - 25000 + 1 + 25000,
                     roaring_bitmap_get_cardinality(r1));
    roaring_bitmap_free(r1);

    roaring_bitmap_free(r1_orig);
}

void test_inplace_negation_helper(bool runopt, uint32_t gap) {
    roaring_bitmap_t *r1 = roaring_bitmap_create();
    assert_non_null(r1);

    for (uint32_t i = 0; i < 65536; ++i) {
        if (i % 147 < gap) continue;
        roaring_bitmap_add(r1, i);
        roaring_bitmap_add(r1, 5 * 65536 + i);
    }
    if (runopt) {
        bool hasrun = roaring_bitmap_run_optimize(r1);
        assert_true(hasrun);
    }

    int orig_card = roaring_bitmap_get_cardinality(r1);
    roaring_bitmap_t *r1_orig = roaring_bitmap_copy(r1);

    // get the first batch of ones but not the second
    roaring_bitmap_flip_inplace(r1, 0U, 100000U);
    assert_non_null(r1);

    // lose some for key 0, but gain same num for key 5
    assert_int_equal(100000, roaring_bitmap_get_cardinality(r1));
    roaring_bitmap_free(r1);

    // flip all ones and beyond
    r1 = roaring_bitmap_copy(r1_orig);
    roaring_bitmap_flip_inplace(r1, 0U, 1000000U);
    assert_non_null(r1);
    assert_int_equal(1000000 - orig_card, roaring_bitmap_get_cardinality(r1));
    roaring_bitmap_free(r1);

    // Flip some bits in the middle
    r1 = roaring_bitmap_copy(r1_orig);
    roaring_bitmap_flip_inplace(r1, 100000U, 200000U);
    assert_non_null(r1);
    assert_int_equal(100000 + orig_card, roaring_bitmap_get_cardinality(r1));
    roaring_bitmap_free(r1);

    // flip almost all of the bits, end at an even boundary
    r1 = roaring_bitmap_copy(r1_orig);
    roaring_bitmap_flip_inplace(r1, 1U, 65536 * 6);
    assert_non_null(r1);
    assert_int_equal((65536 * 6 - 1) - orig_card,
                     roaring_bitmap_get_cardinality(r1));
    roaring_bitmap_free(r1);

    // flip first bunch of the bits, end at an even boundary
    r1 = roaring_bitmap_copy(r1_orig);
    roaring_bitmap_flip_inplace(r1, 1U, 65536 * 5);
    assert_non_null(r1);
    assert_int_equal(65536 * 5 - 1 - (orig_card / 2) + (orig_card / 2),
                     roaring_bitmap_get_cardinality(r1));
    roaring_bitmap_free(r1);

    roaring_bitmap_free(r1_orig);
}

// bitmaps to arrays and runs
void test_inplace_negation_bitset2() { test_inplace_negation_helper(false, 2); }

// runs to arrays
void test_inplace_negation_run1() { test_inplace_negation_helper(true, 1); }

// runs to runs
void test_inplace_negation_run2() { test_inplace_negation_helper(true, 30); }

// runs to bitmaps is hard to do.
// TODO it

void test_rand_flips() {
    srand(1234);
    const int min_runs = 1;
    const int flip_trials = 5;// these are expensive tests
    const int range = 2000000;
    char *input = malloc(range);
    char *output = malloc(range);

    for (int card = 2; card < 1000000; card *= 8) {
        printf("test_rand_flips with attempted card %d", card);

        roaring_bitmap_t *r = roaring_bitmap_create();
        memset(input, 0, range);
        for (int i = 0; i < card; ++i) {
            float f1 = rand() / (float)RAND_MAX;
            float f2 = rand() / (float)RAND_MAX;
            float f3 = rand() / (float)RAND_MAX;
            int pos = (int)(f1 * f2 * f3 *
                            range);  // denser at the start, sparser at end
            roaring_bitmap_add(r, pos);
            input[pos] = 1;
        }
        for (int i = 0; i < min_runs; ++i) {
            int startpos = rand() % (range / 2);
            for (int j = startpos; j < startpos + 65536 * 2; ++j)
                if (j % 147 < 100) {
                    roaring_bitmap_add(r, j);
                    input[j] = 1;
                }
        }
        roaring_bitmap_run_optimize(r);
        printf(" and actual card = %d\n",
               (int)roaring_bitmap_get_cardinality(r));

        for (int i = 0; i < flip_trials; ++i) {
            int start = rand() % (range - 1);
            int len = rand() % (range - start);
            roaring_bitmap_t *ans = roaring_bitmap_flip(r, start, start + len);
            memcpy(output, input, range);
            for (int j = start; j < start + len; ++j) output[j] = 1 - input[j];

            // verify answer
            for (int j = 0; j < range; ++j) {
                assert_true(((bool)output[j]) ==
                            roaring_bitmap_contains(ans, j));
            }

            roaring_bitmap_free(ans);
        }
        roaring_bitmap_free(r);
    }
    free(output);
    free(input);
}

// randomized flipping test - inplace version
void test_inplace_rand_flips() {
    srand(1234);
    const int min_runs = 1;
    const int flip_trials = 5; // these are expensive tests
    const int range = 2000000;
    char *input = malloc(range);
    char *output = malloc(range);

    for (int card = 2; card < 1000000; card *= 8) {
        printf("test_inplace_rand_flips with attempted card %d", card);

        roaring_bitmap_t *r = roaring_bitmap_create();
        memset(input, 0, range);
        for (int i = 0; i < card; ++i) {
            float f1 = rand() / (float)RAND_MAX;
            float f2 = rand() / (float)RAND_MAX;
            float f3 = rand() / (float)RAND_MAX;
            int pos = (int)(f1 * f2 * f3 *
                            range);  // denser at the start, sparser at end
            roaring_bitmap_add(r, pos);
            input[pos] = 1;
        }
        for (int i = 0; i < min_runs; ++i) {
            int startpos = rand() % (range / 2);
            for (int j = startpos; j < startpos + 65536 * 2; ++j)
                if (j % 147 < 100) {
                    roaring_bitmap_add(r, j);
                    input[j] = 1;
                }
        }
        roaring_bitmap_run_optimize(r);
        printf(" and actual card = %d\n",
               (int)roaring_bitmap_get_cardinality(r));

        roaring_bitmap_t *r_orig = roaring_bitmap_copy(r);

        for (int i = 0; i < flip_trials; ++i) {
            int start = rand() % (range - 1);
            int len = rand() % (range - start);

            roaring_bitmap_flip_inplace(r, start, start + len);
            memcpy(output, input, range);
            for (int j = start; j < start + len; ++j) output[j] = 1 - input[j];

            // verify answer
            for (int j = 0; j < range; ++j) {
                assert_true(((bool)output[j]) == roaring_bitmap_contains(r, j));
            }

            roaring_bitmap_free(r);
            r = roaring_bitmap_copy(r_orig);
        }
        roaring_bitmap_free(r_orig);
        roaring_bitmap_free(r);
    }
    free(output);
    free(input);
}

int main() {
    const struct CMUnitTest tests[] = {
<<<<<<< HEAD
        cmocka_unit_test(test_example_true),
        cmocka_unit_test(test_example_false),
        cmocka_unit_test(test_printf),
=======

        cmocka_unit_test(test_example), cmocka_unit_test(test_printf),
>>>>>>> 3af02863
        cmocka_unit_test(test_printf_withbitmap),
        cmocka_unit_test(test_printf_withrun), cmocka_unit_test(test_iterate),
        cmocka_unit_test(test_iterate_empty),
        cmocka_unit_test(test_iterate_withbitmap),
        cmocka_unit_test(test_iterate_withrun),
        cmocka_unit_test(test_serialize),
        cmocka_unit_test(test_portable_serialize), cmocka_unit_test(test_add),
        cmocka_unit_test(test_contains),
        cmocka_unit_test(test_intersection_array_x_array),
        cmocka_unit_test(test_intersection_array_x_array_inplace),
        cmocka_unit_test(test_intersection_bitset_x_bitset),
        cmocka_unit_test(test_intersection_bitset_x_bitset_inplace),
        cmocka_unit_test(test_union_true),
        cmocka_unit_test(test_union_false),
        cmocka_unit_test(test_conversion_to_int_array),
        cmocka_unit_test(test_array_to_run),
        cmocka_unit_test(test_array_to_self),
        cmocka_unit_test(test_bitset_to_self),
        cmocka_unit_test(test_conversion_to_int_array_with_runoptimize),
        cmocka_unit_test(test_run_to_self),
        cmocka_unit_test(test_remove_run_to_bitset),
        cmocka_unit_test(test_remove_run_to_array),
        cmocka_unit_test(test_negation_array0),
        cmocka_unit_test(test_negation_array1),
        cmocka_unit_test(test_negation_array2),
        cmocka_unit_test(test_negation_bitset1),
        cmocka_unit_test(test_negation_bitset2),
        cmocka_unit_test(test_negation_run1),
        cmocka_unit_test(test_negation_run2), cmocka_unit_test(test_rand_flips),
        cmocka_unit_test(test_inplace_negation_array0),
        cmocka_unit_test(test_inplace_negation_array1),
        cmocka_unit_test(test_inplace_negation_array2),
        cmocka_unit_test(test_inplace_negation_bitset1),
        cmocka_unit_test(test_inplace_negation_bitset2),
        cmocka_unit_test(test_inplace_negation_run1),
        cmocka_unit_test(test_inplace_negation_run2),
        cmocka_unit_test(test_inplace_rand_flips),
        // cmocka_unit_test(test_run_to_bitset),
        // cmocka_unit_test(test_run_to_array),
    };

    return cmocka_run_group_tests(tests, NULL, NULL);
}<|MERGE_RESOLUTION|>--- conflicted
+++ resolved
@@ -413,7 +413,7 @@
     roaring_bitmap_t *new_bm = roaring_bitmap_deserialize(buff, size);
     free(buff);
     assert_true((unsigned int)roaring_bitmap_get_cardinality(old_bm) == (unsigned int)roaring_bitmap_get_cardinality(new_bm));
-    assert_true(roaring_bitmap_equals(old_bm, new_bm));    
+    assert_true(roaring_bitmap_equals(old_bm, new_bm));
     roaring_bitmap_free(old_bm);
     roaring_bitmap_free(new_bm);
 }
@@ -1354,14 +1354,9 @@
 
 int main() {
     const struct CMUnitTest tests[] = {
-<<<<<<< HEAD
         cmocka_unit_test(test_example_true),
         cmocka_unit_test(test_example_false),
         cmocka_unit_test(test_printf),
-=======
-
-        cmocka_unit_test(test_example), cmocka_unit_test(test_printf),
->>>>>>> 3af02863
         cmocka_unit_test(test_printf_withbitmap),
         cmocka_unit_test(test_printf_withrun), cmocka_unit_test(test_iterate),
         cmocka_unit_test(test_iterate_empty),
