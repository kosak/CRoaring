#ifndef CONTAINERS_CONTAINERS_H
#define CONTAINERS_CONTAINERS_H

#include <assert.h>
#include <stdbool.h>
#include <stdio.h>

#include "array.h"
#include "bitset.h"
#include "convert.h"
#include "mixed_equal.h"
#include "mixed_intersection.h"
#include "mixed_negation.h"
#include "mixed_union.h"
#include "run.h"

// would enum be possible or better?

#define ARRAY_CONTAINER_TYPE_CODE 1
#define RUN_CONTAINER_TYPE_CODE 2
#define BITSET_CONTAINER_TYPE_CODE 3
#define SHARED_CONTAINER_TYPE_CODE 4

// macro for pairing container type codes
#define CONTAINER_PAIR(c1, c2) (4 * (c1) + (c2))





/**
 * A shared container is a wrapper around a container
 * with reference counting.
 */


struct shared_container_s {
    void * container;
    uint8_t typecode;
    uint32_t counter;
};

typedef struct shared_container_s shared_container_t;

/*
 * With copy_on_write = true
 *  Create a new shared container if the typecode is not SHARED_CONTAINER_TYPE,
 * otherwise, increase the count
 * If copy_on_write = false, then clone.
 * Return NULL in case of failure.
 **/
void *get_copy_of_container(void * container, uint8_t * typecode, bool copy_on_write);

/* Frees a shared container (actually decrement its counter and only frees when the counter falls to zero). */
void shared_container_free (shared_container_t * container);

/* extract a copy from the shared container, freeing the shared container if there is just one instance left,
clone instances when the counter is higher than one
*/
void * shared_container_extract_copy (shared_container_t * container, uint8_t * typecode);

/* access to container underneath */
static inline const void * container_unwrap_shared(const void *candidate_shared_container, uint8_t * type) {
	if(*type == SHARED_CONTAINER_TYPE_CODE) {
		*type = ((const shared_container_t *) candidate_shared_container)->typecode;
		assert(*type != SHARED_CONTAINER_TYPE_CODE);
		return ((shared_container_t *) candidate_shared_container)->container;
	} else {
		assert(*type != SHARED_CONTAINER_TYPE_CODE);
		return candidate_shared_container;
	}
}


/* access to container underneath and queries its type */
static inline uint8_t get_container_type(const void *container, uint8_t  type) {
	if(type == SHARED_CONTAINER_TYPE_CODE) {
		return ((shared_container_t *) container)->typecode;
	} else {
		return type;
	}
}


/**
 * Copies a container, requires a typecode. This allocates new memory, caller
 * is responsible for deallocation. If the container is not shared, then it is
 * physically cloned. Sharable containers are not cloneable.
 */
void *container_clone(const void *container, uint8_t typecode);


/* access to container underneath, cloning it if needed */
static inline void * get_writable_copy_if_shared(void *candidate_shared_container, uint8_t * type) {
	if(*type == SHARED_CONTAINER_TYPE_CODE) {
                 return shared_container_extract_copy(candidate_shared_container,type);
	} else {
		return candidate_shared_container;
	}
}




/**
 * End of shared container code
 */



static const char *container_names[] = {"bitset", "array", "run", "shared"};
static const char *shared_container_names[] = {"bitset (shared)", "array (shared)", "run (shared)"};

/**
 * Get the container name from the typecode
 */
static inline const char *get_container_name(uint8_t typecode) {
    switch (typecode) {
        case BITSET_CONTAINER_TYPE_CODE:
            return container_names[0];
        case ARRAY_CONTAINER_TYPE_CODE:
            return container_names[1];
        case RUN_CONTAINER_TYPE_CODE:
            return container_names[2];
        case SHARED_CONTAINER_TYPE_CODE:
            return container_names[3];
        default:
            assert(false);
            __builtin_unreachable();
            return "unknown";
    }
}

static inline const char *get_full_container_name(void * container, uint8_t typecode) {
    switch (typecode) {
        case BITSET_CONTAINER_TYPE_CODE:
            return container_names[0];
        case ARRAY_CONTAINER_TYPE_CODE:
            return container_names[1];
        case RUN_CONTAINER_TYPE_CODE:
            return container_names[2];
        case SHARED_CONTAINER_TYPE_CODE:
        	switch(((shared_container_t *)container)->typecode) {
            case BITSET_CONTAINER_TYPE_CODE:
                return shared_container_names[0];
            case ARRAY_CONTAINER_TYPE_CODE:
                return shared_container_names[1];
            case RUN_CONTAINER_TYPE_CODE:
                return shared_container_names[2];
            default:
                assert(false);
                __builtin_unreachable();
                return "unknown";
        	}
        	break;
        default:
            assert(false);
            __builtin_unreachable();
            return "unknown";
    }
    __builtin_unreachable();
}


/**
 * Get the container cardinality (number of elements), requires a  typecode
 */
static inline int container_get_cardinality(const void *container,
                                            uint8_t typecode) {
	container = container_unwrap_shared(container,&typecode);
    switch (typecode) {
        case BITSET_CONTAINER_TYPE_CODE:
            return bitset_container_cardinality(
                (const bitset_container_t *)container);
        case ARRAY_CONTAINER_TYPE_CODE:
            return array_container_cardinality(
                (const array_container_t *)container);
        case RUN_CONTAINER_TYPE_CODE:
            return run_container_cardinality(
                (const run_container_t *)container);
    }
    assert(false);
    __builtin_unreachable();
    return 0;  // unreached
}

/**
 * "repair" the container after lazy operations.
 */
static inline void *container_repair_after_lazy(void *container,
                                                uint8_t *typecode) {
     container = get_writable_copy_if_shared(container,typecode);//TODO: this introduces unnecessary cloning
	void *result = NULL;
    switch (*typecode) {
        case BITSET_CONTAINER_TYPE_CODE:
            ((bitset_container_t *)container)->cardinality =
                bitset_container_compute_cardinality(
                    (bitset_container_t *)container);
            if (((bitset_container_t *)container)->cardinality <=
                DEFAULT_MAX_SIZE) {
                result = array_container_from_bitset(
                    (const bitset_container_t *)container);
                bitset_container_free((bitset_container_t *)container);
                *typecode = ARRAY_CONTAINER_TYPE_CODE;
                return result;
            }
            return container;
        case ARRAY_CONTAINER_TYPE_CODE:
            return container;  // nothing to do
        case RUN_CONTAINER_TYPE_CODE:
<<<<<<< HEAD
	  return convert_run_to_efficient_container_and_free((run_container_t*)container,
                                                               typecode);
        case SHARED_CONTAINER_TYPE_CODE:
            assert(false);

=======
            return convert_run_to_efficient_container_and_free(
                (run_container_t *)container, typecode);
>>>>>>> 3af02863
    }
    assert(false);
    __builtin_unreachable();
    return 0;  // unreached
}

/**
 * Writes the underlying array to buf, outputs how many bytes were written.
 * This is meant to be byte-by-byte compatible with the Java and Go versions of
 * Roaring.
 * The number of bytes written should be
 * container_write(container, buf).
 *
 */
static inline int32_t container_write(const void *container, uint8_t typecode,
                                      char *buf) {
	container = container_unwrap_shared(container,&typecode);
	switch (typecode) {
        case BITSET_CONTAINER_TYPE_CODE:
            return bitset_container_write((bitset_container_t *)container, buf);
        case ARRAY_CONTAINER_TYPE_CODE:
            return array_container_write((array_container_t *)container, buf);
        case RUN_CONTAINER_TYPE_CODE:
            return run_container_write((run_container_t *)container, buf);
    }
    assert(false);
    __builtin_unreachable();
    return 0;  // unreached
}

/**
 * Get the container size in bytes under portable serialization (see
 * container_write), requires a
 * typecode
 */
static inline int32_t container_size_in_bytes(const void *container,
                                              uint8_t typecode) {
	container = container_unwrap_shared(container,&typecode);
	switch (typecode) {
        case BITSET_CONTAINER_TYPE_CODE:
            return bitset_container_size_in_bytes(
                (bitset_container_t *)container);
        case ARRAY_CONTAINER_TYPE_CODE:
            return array_container_size_in_bytes(
                (array_container_t *)container);
        case RUN_CONTAINER_TYPE_CODE:
            return run_container_size_in_bytes((run_container_t *)container);
    }
    assert(false);
    __builtin_unreachable();
    return 0;  // unreached
}

/**
 * print the container (useful for debugging), requires a  typecode
 */
void container_printf(const void *container, uint8_t typecode);

/**
 * print the content of the container as a comma-separated list of 32-bit values
 * starting at base, requires a  typecode
 */
void container_printf_as_uint32_array(const void *container, uint8_t typecode,
                                      uint32_t base);

/**
 * Checks whether a container is not empty, requires a  typecode
 */
static inline bool container_nonzero_cardinality(const void *container,
                                                 uint8_t typecode) {
	container = container_unwrap_shared(container,&typecode);
	switch (typecode) {
        case BITSET_CONTAINER_TYPE_CODE:
            return bitset_container_nonzero_cardinality(
                (bitset_container_t *)container);
        case ARRAY_CONTAINER_TYPE_CODE:
            return array_container_nonzero_cardinality(
                (array_container_t *)container);
        case RUN_CONTAINER_TYPE_CODE:
            return run_container_nonzero_cardinality(
                (run_container_t *)container);
    }
    assert(false);
    __builtin_unreachable();
    return 0;  // unreached
}

/**
 * Recover memory from a container, requires a  typecode
 */
static inline void container_free(void *container, uint8_t typecode) {
    switch (typecode) {
        case BITSET_CONTAINER_TYPE_CODE:
            bitset_container_free((bitset_container_t *)container);
            break;
        case ARRAY_CONTAINER_TYPE_CODE:
            array_container_free((array_container_t *)container);
            break;
        case RUN_CONTAINER_TYPE_CODE:
            run_container_free((run_container_t *)container);
            break;
        case SHARED_CONTAINER_TYPE_CODE:
        	shared_container_free((shared_container_t *)container);
        	break;
        default:
            assert(false);
            __builtin_unreachable();
    }
}

/**
 * Convert a container to an array of values, requires a  typecode as well as a
 * "base" (most significant values)
 * Returns number of ints added.
 */
static inline int container_to_uint32_array(uint32_t *output,
                                            const void *container,
                                            uint8_t typecode, uint32_t base) {
	container = container_unwrap_shared(container,&typecode);
    switch (typecode) {
        case BITSET_CONTAINER_TYPE_CODE:
            return bitset_container_to_uint32_array(
                output, (bitset_container_t *)container, base);
        case ARRAY_CONTAINER_TYPE_CODE:
            return array_container_to_uint32_array(
                output, (array_container_t *)container, base);
        case RUN_CONTAINER_TYPE_CODE:
            return run_container_to_uint32_array(
                output, (run_container_t *)container, base);
    }
    assert(false);
    __builtin_unreachable();
    return 0;  // unreached
}

/**
 * Add a value to a container, requires a  typecode, fills in new_typecode and
 * return (possibly different) container.
 * This function may allocate a new container, and caller is responsible for
 * memory deallocation
 */
static inline void *container_add(void *container, uint16_t val,
                                  uint8_t typecode, uint8_t *new_typecode) {
	container = get_writable_copy_if_shared(container,&typecode);
    switch (typecode) {
        case BITSET_CONTAINER_TYPE_CODE:
            bitset_container_set((bitset_container_t *)container, val);
            *new_typecode = BITSET_CONTAINER_TYPE_CODE;
            return container;
        case ARRAY_CONTAINER_TYPE_CODE: {
            array_container_t *ac = (array_container_t *)container;
            array_container_add(ac, val);
            if (array_container_cardinality(ac) > DEFAULT_MAX_SIZE) {
                *new_typecode = BITSET_CONTAINER_TYPE_CODE;
                return bitset_container_from_array(ac);
            } else {
                *new_typecode = ARRAY_CONTAINER_TYPE_CODE;
                return ac;
            }
        } break;
        case RUN_CONTAINER_TYPE_CODE:
            // per Java, no container type adjustments are done (revisit?)
            run_container_add((run_container_t *)container, val);
            *new_typecode = RUN_CONTAINER_TYPE_CODE;
            return container;
        default:
            assert(false);
            __builtin_unreachable();
            return NULL;
    }
}

/**
 * Check whether a value is in a container, requires a  typecode
 */
static inline bool container_contains(const void *container, uint16_t val,
                                      uint8_t typecode) {
	container = container_unwrap_shared(container,&typecode);
    switch (typecode) {
        case BITSET_CONTAINER_TYPE_CODE:
            return bitset_container_get((const bitset_container_t *)container,
                                        val);
        case ARRAY_CONTAINER_TYPE_CODE:
            ;
            return array_container_contains(
                (const array_container_t *)container, val);
        case RUN_CONTAINER_TYPE_CODE:
            return run_container_contains((const run_container_t *)container,
                                          val);
        default:
            assert(false);
            __builtin_unreachable();
            return false;
    }
}


int32_t container_serialize(const void *container, uint8_t typecode,
                            char *buf) WARN_UNUSED;

uint32_t container_serialization_len(const void *container, uint8_t typecode);

void *container_deserialize(uint8_t typecode, const char *buf, size_t buf_len);



/**
 * Returns true if the two containers have the same content. Note that
 * two containers having different types can be "equal" in this sense.
 */
static inline bool container_equals(const void *c1, uint8_t type1,
                                    const void *c2, uint8_t type2) {
	c1 = container_unwrap_shared(c1,&type1);
	c2 = container_unwrap_shared(c2,&type2);
    switch (CONTAINER_PAIR(type1, type2)) {
        case CONTAINER_PAIR(BITSET_CONTAINER_TYPE_CODE,
                            BITSET_CONTAINER_TYPE_CODE):
            return bitset_container_equals((bitset_container_t *)c1,
                                           (bitset_container_t *)c2);
        case CONTAINER_PAIR(BITSET_CONTAINER_TYPE_CODE,
                            RUN_CONTAINER_TYPE_CODE):
            return run_container_equals_bitset((run_container_t *)c2,
                                               (bitset_container_t *)c1);
        case CONTAINER_PAIR(RUN_CONTAINER_TYPE_CODE,
                            BITSET_CONTAINER_TYPE_CODE):
            return run_container_equals_bitset((run_container_t *)c1,
                                               (bitset_container_t *)c2);
        case CONTAINER_PAIR(BITSET_CONTAINER_TYPE_CODE,
                            ARRAY_CONTAINER_TYPE_CODE):
            // java would always return false?
            return array_container_equal_bitset((array_container_t *)c2,
                                                (bitset_container_t *)c1);
        case CONTAINER_PAIR(ARRAY_CONTAINER_TYPE_CODE,
                            BITSET_CONTAINER_TYPE_CODE):
            // java would always return false?
            return array_container_equal_bitset((array_container_t *)c1,
                                                (bitset_container_t *)c2);
        case CONTAINER_PAIR(ARRAY_CONTAINER_TYPE_CODE, RUN_CONTAINER_TYPE_CODE):
            return run_container_equals_array((run_container_t *)c2,
                                              (array_container_t *)c1);
        case CONTAINER_PAIR(RUN_CONTAINER_TYPE_CODE, ARRAY_CONTAINER_TYPE_CODE):
            return run_container_equals_array((run_container_t *)c1,
                                              (array_container_t *)c2);
        case CONTAINER_PAIR(ARRAY_CONTAINER_TYPE_CODE,
                            ARRAY_CONTAINER_TYPE_CODE):
            return array_container_equals((array_container_t *)c1,
                                          (array_container_t *)c2);
        case CONTAINER_PAIR(RUN_CONTAINER_TYPE_CODE, RUN_CONTAINER_TYPE_CODE):
            return run_container_equals((run_container_t *)c1,
                                        (run_container_t *)c2);
        default:
            assert(false);
            __builtin_unreachable();
            return false;
    }
}

// macro-izations possibilities for generic non-inplace binary-op dispatch

/**
 * Compute intersection between two containers, generate a new container (having
 * type result_type), requires a typecode. This allocates new memory, caller
 * is responsible for deallocation.
 */
static inline void *container_and(const void *c1, uint8_t type1, const void *c2,
                                  uint8_t type2, uint8_t *result_type) {
	c1 = container_unwrap_shared(c1,&type1);
	c2 = container_unwrap_shared(c2,&type2);
	void *result = NULL;
    switch (CONTAINER_PAIR(type1, type2)) {
        case CONTAINER_PAIR(BITSET_CONTAINER_TYPE_CODE,
                            BITSET_CONTAINER_TYPE_CODE):
            *result_type = bitset_bitset_container_intersection(
                               (const bitset_container_t *)c1,
                               (const bitset_container_t *)c2, &result)
                               ? BITSET_CONTAINER_TYPE_CODE
                               : ARRAY_CONTAINER_TYPE_CODE;
            return result;
        case CONTAINER_PAIR(ARRAY_CONTAINER_TYPE_CODE,
                            ARRAY_CONTAINER_TYPE_CODE):
            result = array_container_create();
            array_container_intersection((const array_container_t *)c1,
                                         (const array_container_t *)c2,
                                         (array_container_t *)result);
            *result_type = ARRAY_CONTAINER_TYPE_CODE;  // never bitset
            return result;
        case CONTAINER_PAIR(RUN_CONTAINER_TYPE_CODE, RUN_CONTAINER_TYPE_CODE):
            result = run_container_create();
            run_container_intersection((const run_container_t *)c1,
                                       (const run_container_t *)c2,
                                       (run_container_t *)result);
            return convert_run_to_efficient_container_and_free(
                (run_container_t *)result, result_type);
        case CONTAINER_PAIR(BITSET_CONTAINER_TYPE_CODE,
                            ARRAY_CONTAINER_TYPE_CODE):
            result = array_container_create();
            array_bitset_container_intersection((const array_container_t *)c2,
                                                (const bitset_container_t *)c1,
                                                (array_container_t *)result);
            *result_type = ARRAY_CONTAINER_TYPE_CODE;  // never bitset
            return result;
        case CONTAINER_PAIR(ARRAY_CONTAINER_TYPE_CODE,
                            BITSET_CONTAINER_TYPE_CODE):
            result = array_container_create();
            *result_type = ARRAY_CONTAINER_TYPE_CODE;  // never bitset
            array_bitset_container_intersection((const array_container_t *)c1,
                                                (const bitset_container_t *)c2,
                                                (array_container_t *)result);
            return result;

        case CONTAINER_PAIR(BITSET_CONTAINER_TYPE_CODE,
                            RUN_CONTAINER_TYPE_CODE):
            *result_type = run_bitset_container_intersection(
                               (const run_container_t *)c2,
                               (const bitset_container_t *)c1, &result)
                               ? BITSET_CONTAINER_TYPE_CODE
                               : ARRAY_CONTAINER_TYPE_CODE;
            return result;
        case CONTAINER_PAIR(RUN_CONTAINER_TYPE_CODE,
                            BITSET_CONTAINER_TYPE_CODE):
            *result_type = run_bitset_container_intersection(
                               (const run_container_t *)c1,
                               (const bitset_container_t *)c2, &result)
                               ? BITSET_CONTAINER_TYPE_CODE
                               : ARRAY_CONTAINER_TYPE_CODE;
            return result;
        case CONTAINER_PAIR(ARRAY_CONTAINER_TYPE_CODE, RUN_CONTAINER_TYPE_CODE):
            result = array_container_create();
            *result_type = ARRAY_CONTAINER_TYPE_CODE;  // never bitset
            array_run_container_intersection((const array_container_t *)c1,
                                             (const run_container_t *)c2,
                                             (array_container_t *)result);
            return result;

        case CONTAINER_PAIR(RUN_CONTAINER_TYPE_CODE, ARRAY_CONTAINER_TYPE_CODE):
            result = array_container_create();
            *result_type = ARRAY_CONTAINER_TYPE_CODE;  // never bitset
            array_run_container_intersection((const array_container_t *)c2,
                                             (const run_container_t *)c1,
                                             (array_container_t *)result);
            return result;
        default:
            assert(false);
            __builtin_unreachable();
            return NULL;
    }
}

/**
 * Compute intersection between two containers, with result in the first
 container if possible. If the returned pointer is identical to c1,
 then the container has been modified. If the returned pointer is different
 from c1, then a new container has been created and the caller is responsible
 for freeing it.
 The type of the first container may change. Returns the modified
 (and possibly new) container.
*/
static inline void *container_iand(void *c1, uint8_t type1, const void *c2,
                                   uint8_t type2, uint8_t *result_type) {
	c1 = get_writable_copy_if_shared(c1,&type1);
	c2 = container_unwrap_shared(c2,&type2);
    void *result = NULL;
    switch (CONTAINER_PAIR(type1, type2)) {
        case CONTAINER_PAIR(BITSET_CONTAINER_TYPE_CODE,
                            BITSET_CONTAINER_TYPE_CODE):
            *result_type =
                bitset_bitset_container_intersection_inplace(
                    (bitset_container_t *)c1, (bitset_container_t *)c2, &result)
                    ? BITSET_CONTAINER_TYPE_CODE
                    : ARRAY_CONTAINER_TYPE_CODE;
            return result;
        case CONTAINER_PAIR(ARRAY_CONTAINER_TYPE_CODE,
                            ARRAY_CONTAINER_TYPE_CODE):
            array_container_intersection_inplace((array_container_t *)c1,
                                                 (const array_container_t *)c2);
            *result_type = ARRAY_CONTAINER_TYPE_CODE;
            return c1;
        case CONTAINER_PAIR(RUN_CONTAINER_TYPE_CODE, RUN_CONTAINER_TYPE_CODE):
            result = run_container_create();
            run_container_intersection((const run_container_t *)c1,
                                       (const run_container_t *)c2,
                                       (run_container_t *)result);
            // as of January 2016, Java code used non-in-place intersection for
            // two runcontainers
            return convert_run_to_efficient_container_and_free(
                (run_container_t *)result, result_type);
        case CONTAINER_PAIR(BITSET_CONTAINER_TYPE_CODE,
                            ARRAY_CONTAINER_TYPE_CODE):
            // c1 is a bitmap so no inplace possible
            result = array_container_create();
            array_bitset_container_intersection((const array_container_t *)c2,
                                                (const bitset_container_t *)c1,
                                                (array_container_t *)result);
            *result_type = ARRAY_CONTAINER_TYPE_CODE;  // never bitset
            return result;
        case CONTAINER_PAIR(ARRAY_CONTAINER_TYPE_CODE,
                            BITSET_CONTAINER_TYPE_CODE):
            *result_type = ARRAY_CONTAINER_TYPE_CODE;  // never bitset
            array_bitset_container_intersection(
                (const array_container_t *)c1, (const bitset_container_t *)c2,
                (array_container_t *)c1);  // allowed
            return c1;

        case CONTAINER_PAIR(BITSET_CONTAINER_TYPE_CODE,
                            RUN_CONTAINER_TYPE_CODE):
            // will attempt in-place computation
            *result_type = run_bitset_container_intersection(
                               (const run_container_t *)c2,
                               (const bitset_container_t *)c1, &c1)
                               ? BITSET_CONTAINER_TYPE_CODE
                               : ARRAY_CONTAINER_TYPE_CODE;
            return c1;
        case CONTAINER_PAIR(RUN_CONTAINER_TYPE_CODE,
                            BITSET_CONTAINER_TYPE_CODE):
            *result_type = run_bitset_container_intersection(
                               (const run_container_t *)c1,
                               (const bitset_container_t *)c2, &result)
                               ? BITSET_CONTAINER_TYPE_CODE
                               : ARRAY_CONTAINER_TYPE_CODE;
            return result;
        case CONTAINER_PAIR(ARRAY_CONTAINER_TYPE_CODE, RUN_CONTAINER_TYPE_CODE):
            result = array_container_create();
            *result_type = ARRAY_CONTAINER_TYPE_CODE;  // never bitset
            array_run_container_intersection((const array_container_t *)c1,
                                             (const run_container_t *)c2,
                                             (array_container_t *)result);
            return result;

        case CONTAINER_PAIR(RUN_CONTAINER_TYPE_CODE, ARRAY_CONTAINER_TYPE_CODE):
            result = array_container_create();
            *result_type = ARRAY_CONTAINER_TYPE_CODE;  // never bitset
            array_run_container_intersection((const array_container_t *)c2,
                                             (const run_container_t *)c1,
                                             (array_container_t *)result);
            return result;
        default:
            assert(false);
            __builtin_unreachable();
            return NULL;
    }
}

/**
 * Compute union between two containers, generate a new container (having type
 * result_type), requires a typecode. This allocates new memory, caller
 * is responsible for deallocation.
 */
static inline void *container_or(const void *c1, uint8_t type1, const void *c2,
                                 uint8_t type2, uint8_t *result_type) {
	c1 = container_unwrap_shared(c1,&type1);
	c2 = container_unwrap_shared(c2,&type2);
	void *result = NULL;
    switch (CONTAINER_PAIR(type1, type2)) {
        case CONTAINER_PAIR(BITSET_CONTAINER_TYPE_CODE,
                            BITSET_CONTAINER_TYPE_CODE):
            result = bitset_container_create();
            bitset_container_or((const bitset_container_t *)c1,
                                (const bitset_container_t *)c2,
                                (bitset_container_t *)result);
            *result_type = BITSET_CONTAINER_TYPE_CODE;
            return result;
        case CONTAINER_PAIR(ARRAY_CONTAINER_TYPE_CODE,
                            ARRAY_CONTAINER_TYPE_CODE):
            *result_type = array_array_container_union(
                               (const array_container_t *)c1,
                               (const array_container_t *)c2, &result)
                               ? BITSET_CONTAINER_TYPE_CODE
                               : ARRAY_CONTAINER_TYPE_CODE;
            return result;
        case CONTAINER_PAIR(RUN_CONTAINER_TYPE_CODE, RUN_CONTAINER_TYPE_CODE):
            result = run_container_create();
            run_container_union((const run_container_t *)c1,
                                (const run_container_t *)c2,
                                (run_container_t *)result);
            *result_type = RUN_CONTAINER_TYPE_CODE;
            // todo: could be optimized since will never convert to array
            result = convert_run_to_efficient_container_and_free(
                (run_container_t *)result, (uint8_t *)result_type);
            return result;
        case CONTAINER_PAIR(BITSET_CONTAINER_TYPE_CODE,
                            ARRAY_CONTAINER_TYPE_CODE):
            result = bitset_container_create();
            array_bitset_container_union((const array_container_t *)c2,
                                         (const bitset_container_t *)c1,
                                         (bitset_container_t *)result);
            *result_type = BITSET_CONTAINER_TYPE_CODE;
            return result;
        case CONTAINER_PAIR(ARRAY_CONTAINER_TYPE_CODE,
                            BITSET_CONTAINER_TYPE_CODE):
            result = bitset_container_create();
            array_bitset_container_union((const array_container_t *)c1,
                                         (const bitset_container_t *)c2,
                                         (bitset_container_t *)result);
            *result_type = BITSET_CONTAINER_TYPE_CODE;
            return result;
        case CONTAINER_PAIR(BITSET_CONTAINER_TYPE_CODE,
                            RUN_CONTAINER_TYPE_CODE):
            if (run_container_is_full((run_container_t *)c2)) {
                result = run_container_create();
                *result_type = RUN_CONTAINER_TYPE_CODE;
                run_container_copy((const run_container_t *)c2,
                                   (run_container_t *)result);
                return result;
            }
            result = bitset_container_create();
            run_bitset_container_union((const run_container_t *)c2,
                                       (const bitset_container_t *)c1,
                                       (bitset_container_t *)result);
            *result_type = BITSET_CONTAINER_TYPE_CODE;
            return result;
        case CONTAINER_PAIR(RUN_CONTAINER_TYPE_CODE,
                            BITSET_CONTAINER_TYPE_CODE):
            if (run_container_is_full((const run_container_t *)c1)) {
                result = run_container_create();
                *result_type = RUN_CONTAINER_TYPE_CODE;
                run_container_copy((const run_container_t *)c1,
                                   (run_container_t *)result);
                return result;
            }
            result = bitset_container_create();
            run_bitset_container_union((const run_container_t *)c1,
                                       (const bitset_container_t *)c2,
                                       (bitset_container_t *)result);
            *result_type = BITSET_CONTAINER_TYPE_CODE;
            return result;
        case CONTAINER_PAIR(ARRAY_CONTAINER_TYPE_CODE, RUN_CONTAINER_TYPE_CODE):
            result = run_container_create();
            array_run_container_union((const array_container_t *)c1,
                                      (const run_container_t *)c2,
                                      (run_container_t *)result);
            result = convert_run_to_efficient_container_and_free(
                (run_container_t *)result, (uint8_t *)result_type);
            return result;
        case CONTAINER_PAIR(RUN_CONTAINER_TYPE_CODE, ARRAY_CONTAINER_TYPE_CODE):
            result = run_container_create();
            array_run_container_union((const array_container_t *)c2,
                                      (const run_container_t *)c1,
                                      (run_container_t *)result);
            result = convert_run_to_efficient_container_and_free(
                (run_container_t *)result, (uint8_t *)result_type);
            return result;
        default:
            assert(false);
            __builtin_unreachable();
            return NULL;  // unreached
    }
}

/**
 * Compute union between two containers, generate a new container (having type
 * result_type), requires a typecode. This allocates new memory, caller
 * is responsible for deallocation.
 *
 * This lazy version delays some operations such as the maintenance of the
 * cardinality. It requires repair later on the generated containers.
 */
static inline void *container_lazy_or(const void *c1, uint8_t type1,
                                      const void *c2, uint8_t type2,
                                      uint8_t *result_type) {
	c1 = container_unwrap_shared(c1,&type1);
	c2 = container_unwrap_shared(c2,&type2);
	void *result = NULL;
    switch (CONTAINER_PAIR(type1, type2)) {
        case CONTAINER_PAIR(BITSET_CONTAINER_TYPE_CODE,
                            BITSET_CONTAINER_TYPE_CODE):
            result = bitset_container_create();
            bitset_container_or_nocard(
                (const bitset_container_t *)c1, (const bitset_container_t *)c2,
                (bitset_container_t *)result);  // is lazy
            *result_type = BITSET_CONTAINER_TYPE_CODE;
            return result;
        case CONTAINER_PAIR(ARRAY_CONTAINER_TYPE_CODE,
                            ARRAY_CONTAINER_TYPE_CODE):
            *result_type = array_array_container_lazy_union(
                               (const array_container_t *)c1,
                               (const array_container_t *)c2, &result)
                               ? BITSET_CONTAINER_TYPE_CODE
                               : ARRAY_CONTAINER_TYPE_CODE;
            return result;
        case CONTAINER_PAIR(RUN_CONTAINER_TYPE_CODE, RUN_CONTAINER_TYPE_CODE):
            result = run_container_create();
            run_container_union((const run_container_t *)c1,
                                (const run_container_t *)c2,
                                (run_container_t *)result);
            *result_type = RUN_CONTAINER_TYPE_CODE;
            // we are being lazy
            result = convert_run_to_efficient_container(
                (run_container_t *)result, result_type);
            return result;
        case CONTAINER_PAIR(BITSET_CONTAINER_TYPE_CODE,
                            ARRAY_CONTAINER_TYPE_CODE):
            result = bitset_container_create();
            array_bitset_container_lazy_union(
                (const array_container_t *)c2, (const bitset_container_t *)c1,
                (bitset_container_t *)result);  // is lazy
            *result_type = BITSET_CONTAINER_TYPE_CODE;
            return result;
        case CONTAINER_PAIR(ARRAY_CONTAINER_TYPE_CODE,
                            BITSET_CONTAINER_TYPE_CODE):
            result = bitset_container_create();
            array_bitset_container_lazy_union(
                (const array_container_t *)c1, (const bitset_container_t *)c2,
                (bitset_container_t *)result);  // is lazy
            *result_type = BITSET_CONTAINER_TYPE_CODE;
            return result;
        case CONTAINER_PAIR(BITSET_CONTAINER_TYPE_CODE,
                            RUN_CONTAINER_TYPE_CODE):
            if (run_container_is_full((const run_container_t *)c2)) {
                result = run_container_create();
                *result_type = RUN_CONTAINER_TYPE_CODE;
                run_container_copy((const run_container_t *)c2,
                                   (run_container_t *)result);
                return result;
            }
            result = bitset_container_create();
            run_bitset_container_lazy_union(
                (const run_container_t *)c2, (const bitset_container_t *)c1,
                (bitset_container_t *)result);  // is lazy
            *result_type = BITSET_CONTAINER_TYPE_CODE;
            return result;
        case CONTAINER_PAIR(RUN_CONTAINER_TYPE_CODE,
                            BITSET_CONTAINER_TYPE_CODE):
            if (run_container_is_full((const run_container_t *)c1)) {
                result = run_container_create();
                *result_type = RUN_CONTAINER_TYPE_CODE;
                run_container_copy((const run_container_t *)c1,
                                   (run_container_t *)result);
                return result;
            }
            result = bitset_container_create();
            run_bitset_container_lazy_union(
                (const run_container_t *)c1, (const bitset_container_t *)c2,
                (bitset_container_t *)result);  // is lazy
            *result_type = BITSET_CONTAINER_TYPE_CODE;
            return result;
        case CONTAINER_PAIR(ARRAY_CONTAINER_TYPE_CODE, RUN_CONTAINER_TYPE_CODE):
            result = run_container_create();
            array_run_container_union((const array_container_t *)c1,
                                      (const run_container_t *)c2,
                                      (run_container_t *)result);
            *result_type = RUN_CONTAINER_TYPE_CODE;
            // next line skipped since we are lazy
            // result = convert_run_to_efficient_container(result, result_type);
            return result;
        case CONTAINER_PAIR(RUN_CONTAINER_TYPE_CODE, ARRAY_CONTAINER_TYPE_CODE):
            result = run_container_create();
            array_run_container_union(
                (const array_container_t *)c2, (const run_container_t *)c1,
                (run_container_t *)result);  // TODO make lazy
            *result_type = RUN_CONTAINER_TYPE_CODE;
            // next line skipped since we are lazy
            // result = convert_run_to_efficient_container(result, result_type);
            return result;
        default:
            assert(false);
            __builtin_unreachable();
            return NULL;  // unreached
    }
}

/**
 * Compute the union between two containers, with result in the first container.
 * If the returned pointer is identical to c1, then the container has been
 * modified.
 * If the returned pointer is different from c1, then a new container has been
 * created and the caller is responsible for freeing it.
 * The type of the first container may change. Returns the modified
 * (and possibly new) container
*/
static inline void *container_ior(void *c1, uint8_t type1, const void *c2,
                                  uint8_t type2, uint8_t *result_type) {
	c1 = get_writable_copy_if_shared(c1,&type1);
	c2 = container_unwrap_shared(c2,&type2);
    void *result = NULL;
    switch (CONTAINER_PAIR(type1, type2)) {
        case CONTAINER_PAIR(BITSET_CONTAINER_TYPE_CODE,
                            BITSET_CONTAINER_TYPE_CODE):
            bitset_container_or((const bitset_container_t *)c1,
                                (const bitset_container_t *)c2,
                                (bitset_container_t *)c1);
            *result_type = BITSET_CONTAINER_TYPE_CODE;
            return c1;
        case CONTAINER_PAIR(ARRAY_CONTAINER_TYPE_CODE,
                            ARRAY_CONTAINER_TYPE_CODE):
            // Java impl. also does not do real in-place in this case
            *result_type = array_array_container_union(
                               (const array_container_t *)c1,
                               (const array_container_t *)c2, &result)
                               ? BITSET_CONTAINER_TYPE_CODE
                               : ARRAY_CONTAINER_TYPE_CODE;
            return result;
        case CONTAINER_PAIR(RUN_CONTAINER_TYPE_CODE, RUN_CONTAINER_TYPE_CODE):
            run_container_union_inplace((run_container_t *)c1,
                                        (const run_container_t *)c2);
            return convert_run_to_efficient_container((run_container_t *)c1,
                                                      result_type);
        case CONTAINER_PAIR(BITSET_CONTAINER_TYPE_CODE,
                            ARRAY_CONTAINER_TYPE_CODE):
            array_bitset_container_union((const array_container_t *)c2,
                                         (const bitset_container_t *)c1,
                                         (bitset_container_t *)c1);
            *result_type = BITSET_CONTAINER_TYPE_CODE;  // never array
            return c1;
        case CONTAINER_PAIR(ARRAY_CONTAINER_TYPE_CODE,
                            BITSET_CONTAINER_TYPE_CODE):
            // c1 is an array, so no in-place possible
            result = bitset_container_create();
            *result_type = BITSET_CONTAINER_TYPE_CODE;
            array_bitset_container_union((const array_container_t *)c1,
                                         (const bitset_container_t *)c2,
                                         (bitset_container_t *)result);
            return result;
        case CONTAINER_PAIR(BITSET_CONTAINER_TYPE_CODE,
                            RUN_CONTAINER_TYPE_CODE):
            if (run_container_is_full((const run_container_t *)c2)) {
                result = run_container_create();
                *result_type = RUN_CONTAINER_TYPE_CODE;
                run_container_copy((const run_container_t *)c2,
                                   (run_container_t *)result);
                return result;
            }
            run_bitset_container_union((const run_container_t *)c2,
                                       (const bitset_container_t *)c1,
                                       (bitset_container_t *)c1);  // allowed
            *result_type = BITSET_CONTAINER_TYPE_CODE;
            return c1;
        case CONTAINER_PAIR(RUN_CONTAINER_TYPE_CODE,
                            BITSET_CONTAINER_TYPE_CODE):
            if (run_container_is_full((const run_container_t *)c1)) {
                *result_type = RUN_CONTAINER_TYPE_CODE;

                return c1;
            }
            result = bitset_container_create();
            run_bitset_container_union((const run_container_t *)c1,
                                       (const bitset_container_t *)c2,
                                       (bitset_container_t *)result);
            *result_type = BITSET_CONTAINER_TYPE_CODE;
            return result;
        case CONTAINER_PAIR(ARRAY_CONTAINER_TYPE_CODE, RUN_CONTAINER_TYPE_CODE):
            result = run_container_create();
            array_run_container_union((const array_container_t *)c1,
                                      (const run_container_t *)c2,
                                      (run_container_t *)result);
            result = convert_run_to_efficient_container_and_free(
                (run_container_t *)result, result_type);
            return result;
        case CONTAINER_PAIR(RUN_CONTAINER_TYPE_CODE, ARRAY_CONTAINER_TYPE_CODE):
            array_run_container_inplace_union((const array_container_t *)c2,
                                              (run_container_t *)c1);
            c1 = convert_run_to_efficient_container((run_container_t *)c1,
                                                    result_type);
            return c1;
        default:
            assert(false);
            __builtin_unreachable();
            return NULL;
    }
}

/**
 * Compute the union between two containers, with result in the first container.
 * If the returned pointer is identical to c1, then the container has been
 * modified.
 * If the returned pointer is different from c1, then a new container has been
 * created and the caller is responsible for freeing it.
 * The type of the first container may change. Returns the modified
 * (and possibly new) container
 *
 * This lazy version delays some operations such as the maintenance of the
 * cardinality. It requires repair later on the generated containers.
*/
static inline void *container_lazy_ior(void *c1, uint8_t type1, const void *c2,
                                       uint8_t type2, uint8_t *result_type) {
  assert(type1 != SHARED_CONTAINER_TYPE_CODE);
	//c1 = get_writable_copy_if_shared(c1,&type1);
	c2 = container_unwrap_shared(c2,&type2);
    void *result = NULL;
    switch (CONTAINER_PAIR(type1, type2)) {
        case CONTAINER_PAIR(BITSET_CONTAINER_TYPE_CODE,
                            BITSET_CONTAINER_TYPE_CODE):
            bitset_container_or_nocard((const bitset_container_t *)c1,
                                       (const bitset_container_t *)c2,
                                       (bitset_container_t *)c1);  // is lazy
            *result_type = BITSET_CONTAINER_TYPE_CODE;
            return c1;
        case CONTAINER_PAIR(ARRAY_CONTAINER_TYPE_CODE,
                            ARRAY_CONTAINER_TYPE_CODE):
            // Java impl. also does not do real in-place in this case
            *result_type = array_array_container_lazy_union(
                               (const array_container_t *)c1,
                               (const array_container_t *)c2, &result)
                               ? BITSET_CONTAINER_TYPE_CODE
                               : ARRAY_CONTAINER_TYPE_CODE;
            return result;
        case CONTAINER_PAIR(RUN_CONTAINER_TYPE_CODE, RUN_CONTAINER_TYPE_CODE):
            run_container_union_inplace((run_container_t *)c1,
                                        (const run_container_t *)c2);
            *result_type = RUN_CONTAINER_TYPE_CODE;
            return convert_run_to_efficient_container((run_container_t *)c1,
                                                      result_type);
        case CONTAINER_PAIR(BITSET_CONTAINER_TYPE_CODE,
                            ARRAY_CONTAINER_TYPE_CODE):
            array_bitset_container_lazy_union(
                (const array_container_t *)c2, (const bitset_container_t *)c1,
                (bitset_container_t *)c1);              // is lazy
            *result_type = BITSET_CONTAINER_TYPE_CODE;  // never array
            return c1;
        case CONTAINER_PAIR(ARRAY_CONTAINER_TYPE_CODE,
                            BITSET_CONTAINER_TYPE_CODE):
            // c1 is an array, so no in-place possible
            result = bitset_container_create();
            *result_type = BITSET_CONTAINER_TYPE_CODE;
            array_bitset_container_lazy_union(
                (const array_container_t *)c1, (const bitset_container_t *)c2,
                (bitset_container_t *)result);  // is lazy
            return result;
        case CONTAINER_PAIR(BITSET_CONTAINER_TYPE_CODE,
                            RUN_CONTAINER_TYPE_CODE):
            if (run_container_is_full((const run_container_t *)c2)) {
                result = run_container_create();
                *result_type = RUN_CONTAINER_TYPE_CODE;
                run_container_copy((const run_container_t *)c2,
                                   (run_container_t *)result);
                return result;
            }
            run_bitset_container_lazy_union(
                (const run_container_t *)c2, (const bitset_container_t *)c1,
                (bitset_container_t *)c1);  // allowed //  lazy
            *result_type = BITSET_CONTAINER_TYPE_CODE;
            return c1;
        case CONTAINER_PAIR(RUN_CONTAINER_TYPE_CODE,
                            BITSET_CONTAINER_TYPE_CODE):
            if (run_container_is_full((const run_container_t *)c1)) {
                *result_type = RUN_CONTAINER_TYPE_CODE;
                return c1;
            }
            result = bitset_container_create();
            run_bitset_container_lazy_union(
                (const run_container_t *)c1, (const bitset_container_t *)c2,
                (bitset_container_t *)result);  //  lazy
            *result_type = BITSET_CONTAINER_TYPE_CODE;
            return result;
        case CONTAINER_PAIR(ARRAY_CONTAINER_TYPE_CODE, RUN_CONTAINER_TYPE_CODE):
            result = run_container_create();
            array_run_container_union((const array_container_t *)c1,
                                      (const run_container_t *)c2,
                                      (run_container_t *)result);
            *result_type = RUN_CONTAINER_TYPE_CODE;
            // next line skipped since we are lazy
            // result = convert_run_to_efficient_container_and_free(result,
            // result_type);
            return result;
        case CONTAINER_PAIR(RUN_CONTAINER_TYPE_CODE, ARRAY_CONTAINER_TYPE_CODE):
            array_run_container_inplace_union((const array_container_t *)c2,
                                              (run_container_t *)c1);
            *result_type = RUN_CONTAINER_TYPE_CODE;
            // next line skipped since we are lazy
            // result = convert_run_to_efficient_container_and_free(result,
            // result_type);
            return c1;
        default:
            assert(false);
            __builtin_unreachable();
            return NULL;
    }
}


/**
 * Visit all values x of the container once, passing (base+x,ptr)
 * to iterator. You need to specify a container and its type.
 */
static inline void container_iterate(const void *container, uint8_t typecode,
                                     uint32_t base, roaring_iterator iterator,
                                     void *ptr) {
	container = container_unwrap_shared(container,&typecode);
    switch (typecode) {
        case BITSET_CONTAINER_TYPE_CODE:
            bitset_container_iterate((const bitset_container_t *)container,
                                     base, iterator, ptr);
            break;
        case ARRAY_CONTAINER_TYPE_CODE:
            array_container_iterate((const array_container_t *)container, base,
                                    iterator, ptr);
            break;
        case RUN_CONTAINER_TYPE_CODE:
            run_container_iterate((const run_container_t *)container, base,
                                  iterator, ptr);
            break;
        default:
            assert(false);
            __builtin_unreachable();
    }
}

static inline void *container_not(const void *c, uint8_t typ,
                                  uint8_t *result_type) {
    void *result = NULL;
    switch (typ) {
        case BITSET_CONTAINER_TYPE_CODE:
            *result_type = bitset_container_negation(c, &result)
                               ? BITSET_CONTAINER_TYPE_CODE
                               : ARRAY_CONTAINER_TYPE_CODE;
            return result;
        case ARRAY_CONTAINER_TYPE_CODE:
            result = bitset_container_create();
            *result_type = BITSET_CONTAINER_TYPE_CODE;
            array_container_negation(c, result);
            return result;
        case RUN_CONTAINER_TYPE_CODE:
            *result_type = run_container_negation(c, &result);
            return result;

        default:
            assert(false);
            __builtin_unreachable();
    }
}

static inline void *container_not_range(const void *c, uint8_t typ,
                                        uint32_t range_start,
                                        uint32_t range_end,
                                        uint8_t *result_type) {
    void *result = NULL;
    switch (typ) {
        case BITSET_CONTAINER_TYPE_CODE:
            *result_type = bitset_container_negation_range(c, range_start,
                                                           range_end, &result)
                               ? BITSET_CONTAINER_TYPE_CODE
                               : ARRAY_CONTAINER_TYPE_CODE;
            return result;
        case ARRAY_CONTAINER_TYPE_CODE:
            *result_type = array_container_negation_range(c, range_start,
                                                          range_end, &result)
                               ? BITSET_CONTAINER_TYPE_CODE
                               : ARRAY_CONTAINER_TYPE_CODE;
            return result;
        case RUN_CONTAINER_TYPE_CODE:
            *result_type = run_container_negation_range(c, range_start,
                                                        range_end, &result);
            return result;

        default:
            assert(false);
            __builtin_unreachable();
    }
}

static inline void *container_inot(void *c, uint8_t typ, uint8_t *result_type) {
    void *result = NULL;
    switch (typ) {
        case BITSET_CONTAINER_TYPE_CODE:
            *result_type = bitset_container_negation_inplace(c, &result)
                               ? BITSET_CONTAINER_TYPE_CODE
                               : ARRAY_CONTAINER_TYPE_CODE;
            return result;
        case ARRAY_CONTAINER_TYPE_CODE:
            // will never be inplace
            result = bitset_container_create();
            *result_type = BITSET_CONTAINER_TYPE_CODE;
            array_container_negation(c, result);
            array_container_free(c);
            return result;
        case RUN_CONTAINER_TYPE_CODE:
            *result_type = run_container_negation_inplace(c, &result);
            return result;

        default:
            assert(false);
            __builtin_unreachable();
    }
}

static inline void *container_inot_range(void *c, uint8_t typ,
                                         uint32_t range_start,
                                         uint32_t range_end,
                                         uint8_t *result_type) {
    void *result = NULL;
    switch (typ) {
        case BITSET_CONTAINER_TYPE_CODE:
            *result_type = bitset_container_negation_range_inplace(
                               c, range_start, range_end, &result)
                               ? BITSET_CONTAINER_TYPE_CODE
                               : ARRAY_CONTAINER_TYPE_CODE;
            return result;
        case ARRAY_CONTAINER_TYPE_CODE:
            *result_type = array_container_negation_range_inplace(
                               c, range_start, range_end, &result)
                               ? BITSET_CONTAINER_TYPE_CODE
                               : ARRAY_CONTAINER_TYPE_CODE;
            return result;
        case RUN_CONTAINER_TYPE_CODE:
            *result_type = run_container_negation_range_inplace(
                c, range_start, range_end, &result);
            return result;

        default:
            assert(false);
            __builtin_unreachable();
    }
}

/**
 * make a container with a run of ones
 */
/* initially always use a run container, even if an array might be marginally
 * smaller */
static inline void *container_range_of_ones(uint32_t range_start,
                                            uint32_t range_end,
                                            uint8_t *result_type) {
    *result_type = RUN_CONTAINER_TYPE_CODE;
    return run_container_create_range(range_start, range_end);
}

#endif<|MERGE_RESOLUTION|>--- conflicted
+++ resolved
@@ -208,16 +208,10 @@
         case ARRAY_CONTAINER_TYPE_CODE:
             return container;  // nothing to do
         case RUN_CONTAINER_TYPE_CODE:
-<<<<<<< HEAD
-	  return convert_run_to_efficient_container_and_free((run_container_t*)container,
-                                                               typecode);
+           return convert_run_to_efficient_container_and_free(
+                   (run_container_t*)container,typecode);
         case SHARED_CONTAINER_TYPE_CODE:
             assert(false);
-
-=======
-            return convert_run_to_efficient_container_and_free(
-                (run_container_t *)container, typecode);
->>>>>>> 3af02863
     }
     assert(false);
     __builtin_unreachable();
