/*
An implementation of Roaring Bitmaps in C.
*/

#ifndef ROARING_H
#define ROARING_H
#ifdef __cplusplus
extern "C" {
#endif

#include <stdbool.h>
#include <roaring/roaring_version.h>
#include <roaring/roaring_array.h>
#include <roaring/roaring_types.h>

typedef struct roaring_bitmap_s {
    roaring_array_t high_low_container;
    bool copy_on_write; /* copy_on_write: whether you want to use copy-on-write
                         (saves memory and avoids
                         copies but needs more care in a threaded context). */
} roaring_bitmap_t;


/**
 * Creates a new bitmap (initially empty)
 */
roaring_bitmap_t *roaring_bitmap_create(void);

/**
 * Add all the values between min (included) and max (excluded) that are at a
 * distance k*step from min.
*/
roaring_bitmap_t *roaring_bitmap_from_range(uint32_t min, uint32_t max,
                                            uint32_t step);

/**
 * Creates a new bitmap (initially empty) with a provided
 * container-storage capacity (it is a performance hint).
 */
roaring_bitmap_t *roaring_bitmap_create_with_capacity(uint32_t cap);

/**
 * Creates a new bitmap from a pointer of uint32_t integers
 */
roaring_bitmap_t *roaring_bitmap_of_ptr(size_t n_args, const uint32_t *vals);

/**
 * Describe the inner structure of the bitmap.
 */
void roaring_bitmap_printf_describe(const roaring_bitmap_t *ra);

/**
 * Creates a new bitmap from a list of uint32_t integers
 */
roaring_bitmap_t *roaring_bitmap_of(size_t n, ...);

/**
 * Copies a  bitmap. This does memory allocation. The caller is responsible for
 * memory management.
 *
 */
roaring_bitmap_t *roaring_bitmap_copy(const roaring_bitmap_t *r);

/**
 * Print the content of the bitmap.
 */
void roaring_bitmap_printf(const roaring_bitmap_t *ra);

/**
 * Computes the intersection between two bitmaps and returns new bitmap. The
 * caller is
 * responsible for memory management.
 *
 */
roaring_bitmap_t *roaring_bitmap_and(const roaring_bitmap_t *x1,
                                     const roaring_bitmap_t *x2);

/**
 * Inplace version modifies x1, x1 == x2 is allowed
 */
void roaring_bitmap_and_inplace(roaring_bitmap_t *x1,
                                const roaring_bitmap_t *x2);

/**
 * Computes the union between two bitmaps and returns new bitmap. The caller is
 * responsible for memory management.
 */
roaring_bitmap_t *roaring_bitmap_or(const roaring_bitmap_t *x1,
                                    const roaring_bitmap_t *x2);

/**
 * Inplace version of roaring_bitmap_or, modifies x1. TDOO: decide whether x1 ==
 *x2 ok
 *
 */
void roaring_bitmap_or_inplace(roaring_bitmap_t *x1,
                               const roaring_bitmap_t *x2);

/**
 * Compute the union of 'number' bitmaps. See also roaring_bitmap_or_many_heap.
 * Caller is responsible for freeing the
 * result.
 *
 */
roaring_bitmap_t *roaring_bitmap_or_many(size_t number,
                                         const roaring_bitmap_t **x);

/**
 * Compute the union of 'number' bitmaps using a heap. This can
 * sometimes be faster than roaring_bitmap_or_many which uses
 * a naive algorithm. Caller is responsible for freeing the
 * result.
 *
 */
roaring_bitmap_t *roaring_bitmap_or_many_heap(uint32_t number,
                                              const roaring_bitmap_t **x);

/**
 * Computes the symmetric difference (xor) between two bitmaps
 * and returns new bitmap. The caller is responsible for memory management.
 */
roaring_bitmap_t *roaring_bitmap_xor(const roaring_bitmap_t *x1,
                                     const roaring_bitmap_t *x2);

/**
 * Inplace version of roaring_bitmap_xor, modifies x1. x1 != x2.
 *
 */
void roaring_bitmap_xor_inplace(roaring_bitmap_t *x1,
                                const roaring_bitmap_t *x2);

/**
 * Compute the xor of 'number' bitmaps. See also roaring_bitmap_xor_many_heap.
 * Caller is responsible for freeing the
 * result.
 *
 */
roaring_bitmap_t *roaring_bitmap_xor_many(size_t number,
                                          const roaring_bitmap_t **x);

/**
 * Computes the  difference (andnot) between two bitmaps
 * and returns new bitmap. The caller is responsible for memory management.
 */
roaring_bitmap_t *roaring_bitmap_andnot(const roaring_bitmap_t *x1,
                                        const roaring_bitmap_t *x2);

/**
 * Inplace version of roaring_bitmap_andnot, modifies x1. x1 != x2.
 *
 */
void roaring_bitmap_andnot_inplace(roaring_bitmap_t *x1,
                                   const roaring_bitmap_t *x2);

/**
 * Compute the xor of 'number' bitmaps using a heap. This can
 * sometimes be faster than roaring_bitmap_xor_many which uses
 * a naive algorithm. Caller is responsible for freeing the
 * result.
 *
 * TODO: consider implementing
 * roaring_bitmap_t *roaring_bitmap_xor_many_heap(uint32_t number,
 *                                              const roaring_bitmap_t **x);
 */

/**
 * Frees the memory.
 */
void roaring_bitmap_free(roaring_bitmap_t *r);


/**
 * Add value n_args from pointer vals, faster than repeatedly calling roaring_bitmap_add
 *
 */
void roaring_bitmap_add_many(roaring_bitmap_t * r, size_t n_args, const uint32_t *vals);

/**
 * Add value x
 *
 */
void roaring_bitmap_add(roaring_bitmap_t *r, uint32_t x);

/**
 * Remove value x
 *
 */
void roaring_bitmap_remove(roaring_bitmap_t *r, uint32_t x);

/**
 * Check if value x is present
 */
inline bool roaring_bitmap_contains(const roaring_bitmap_t *r,
                                           uint32_t val) {
    const uint16_t hb = val >> 16;
    /*
     * here it is possible to bypass the binary search and the ra_get_index
     * call with the following call that might often come true
     */
    int32_t i = ra_get_index(& r->high_low_container, hb);
    if (i < 0) return false;

    uint8_t typecode;
    // next call ought to be cheap
    void *container =
        ra_get_container_at_index(& r->high_low_container, i, &typecode);
    // rest might be a tad expensive
    return container_contains(container, val & 0xFFFF, typecode);
}

/**
 * Get the cardinality of the bitmap (number of elements).
 */
uint64_t roaring_bitmap_get_cardinality(const roaring_bitmap_t *ra);

/**
* Returns true if the bitmap is empty (cardinality is zero).
*/
bool roaring_bitmap_is_empty(const roaring_bitmap_t *ra);

/**
 * Convert the bitmap to an array. Write the output to "ans",
 * caller is responsible to ensure that there is enough memory
 * allocated
 * (e.g., ans = malloc(roaring_bitmap_get_cardinality(mybitmap)
 *   * sizeof(uint32_t))
 */
void roaring_bitmap_to_uint32_array(const roaring_bitmap_t *ra, uint32_t *ans);

/**
 *  Remove run-length encoding even when it is more space efficient
 *  return whether a change was applied
 */
bool roaring_bitmap_remove_run_compression(roaring_bitmap_t *r);

/** convert array and bitmap containers to run containers when it is more
 * efficient;
 * also convert from run containers when more space efficient.  Returns
 * true if the result has at least one run container.
 * Additional savings might be possible by calling shrinkToFit().
 */
bool roaring_bitmap_run_optimize(roaring_bitmap_t *r);

/**
 * If needed, reallocate memory to shrink the memory usage. Returns
 * the number of bytes saved.
*/
size_t roaring_bitmap_shrink_to_fit(roaring_bitmap_t *r);

/**
* write the bitmap to an output pointer, this output buffer should refer to
* at least roaring_bitmap_size_in_bytes(ra) allocated bytes.
*
* see roaring_bitmap_portable_serialize if you want a format that's compatible
* with Java and Go implementations
*
* this format has the benefit of being sometimes more space efficient than roaring_bitmap_portable_serialize
* e.g., when the data is sparse.
*
* Returns how many bytes were written which should be
* roaring_bitmap_size_in_bytes(ra).
*/
size_t roaring_bitmap_serialize(const roaring_bitmap_t *ra, char *buf);

/**  use with roaring_bitmap_serialize
* see roaring_bitmap_portable_deserialize if you want a format that's
* compatible with Java and Go implementations
*/
roaring_bitmap_t *roaring_bitmap_deserialize(const void *buf);


/**
 * How many bytes are required to serialize this bitmap (NOT compatible
 * with Java and Go versions)
 */
size_t roaring_bitmap_size_in_bytes(const roaring_bitmap_t *ra);


/**
 * read a bitmap from a serialized version. This is meant to be compatible with
 * the
 * Java and Go versions. See format specification at https://github.com/RoaringBitmap/RoaringFormatSpec
 */
roaring_bitmap_t *roaring_bitmap_portable_deserialize(const char *buf);


/**
 * How many bytes are required to serialize this bitmap (meant to be compatible
 * with Java and Go versions).  See format specification at https://github.com/RoaringBitmap/RoaringFormatSpec
 */
size_t roaring_bitmap_portable_size_in_bytes(const roaring_bitmap_t *ra);

/**
 * write a bitmap to a char buffer.  The output buffer should refer to at least
 *  roaring_bitmap_portable_size_in_bytes(ra) bytes of allocated memory.
 * This is meant to be compatible with
 * the
 * Java and Go versions. Returns how many bytes were written which should be
 * roaring_bitmap_portable_size_in_bytes(ra).  See format specification at https://github.com/RoaringBitmap/RoaringFormatSpec
 */
size_t roaring_bitmap_portable_serialize(const roaring_bitmap_t *ra, char *buf);

/**
 * Iterate over the bitmap elements. The function iterator is called once for
 *  all the values with ptr (can be NULL) as the second parameter of each call.
 *
 *  roaring_iterator is simply a pointer to a function that returns bool
 *  (true means that the iteration should continue while false means that it
 * should stop),
 *  and takes (uint32_t,void*) as inputs.
 *
 *  Returns true if the roaring_iterator returned true throughout (so that
 *  all data points were necessarily visited).
 */
bool roaring_iterate(const roaring_bitmap_t *ra, roaring_iterator iterator,
                     void *ptr);

bool roaring_iterate64(const roaring_bitmap_t *ra, roaring_iterator64 iterator,
                       uint64_t high_bits, void *ptr);

/**
 * Return true if the two bitmaps contain the same elements.
 */
bool roaring_bitmap_equals(const roaring_bitmap_t *ra1, const roaring_bitmap_t *ra2);

/**
 * Return true if all the elements of ra1 are also in ra2.
 */
bool roaring_bitmap_is_subset(const roaring_bitmap_t *ra1, const roaring_bitmap_t *ra2);

/**
 * Return true if all the elements of ra1 are also in ra2 and ra2 is strictly greater
 * than ra1.
 */
inline bool roaring_bitmap_is_strict_subset(const roaring_bitmap_t *ra1, const roaring_bitmap_t *ra2) {
    return (roaring_bitmap_get_cardinality(ra2) > roaring_bitmap_get_cardinality(ra1)
    && roaring_bitmap_is_subset(ra1, ra2));
}

/**
 * (For expert users who seek high performance.)
 *
 * Computes the union between two bitmaps and returns new bitmap. The caller is
 * responsible for memory management.
 *
 * The lazy version defers some computations such as the maintenance of the
 * cardinality counts. Thus you need
 * to call roaring_bitmap_repair_after_lazy after executing "lazy" computations.
 * It is safe to repeatedly call roaring_bitmap_lazy_or_inplace on the result.
 * The bitsetconversion conversion is a flag which determines
 * whether container-container operations force a bitset conversion.
 **/
roaring_bitmap_t *roaring_bitmap_lazy_or(const roaring_bitmap_t *x1,
                                         const roaring_bitmap_t *x2,
                                         const bool bitsetconversion);

/**
 * (For expert users who seek high performance.)
 * Inplace version of roaring_bitmap_lazy_or, modifies x1
 * The bitsetconversion conversion is a flag which determines
 * whether container-container operations force a bitset conversion.
 */
void roaring_bitmap_lazy_or_inplace(roaring_bitmap_t *x1,
                                    const roaring_bitmap_t *x2,
                                    const bool bitsetconversion);

/**
 * (For expert users who seek high performance.)
 *
 * Execute maintenance operations on a bitmap created from
 * roaring_bitmap_lazy_or
 * or modified with roaring_bitmap_lazy_or_inplace.
 */
void roaring_bitmap_repair_after_lazy(roaring_bitmap_t *x1);

/**
 * Computes the symmetric difference between two bitmaps and returns new bitmap.
 *The caller is
 * responsible for memory management.
 *
 * The lazy version defers some computations such as the maintenance of the
 * cardinality counts. Thus you need
 * to call roaring_bitmap_repair_after_lazy after executing "lazy" computations.
 * It is safe to repeatedly call roaring_bitmap_lazy_xor_inplace on the result.
 *
 */
roaring_bitmap_t *roaring_bitmap_lazy_xor(const roaring_bitmap_t *x1,
                                          const roaring_bitmap_t *x2);

/**
 * (For expert users who seek high performance.)
 * Inplace version of roaring_bitmap_lazy_xor, modifies x1. x1 != x2
 *
 */
void roaring_bitmap_lazy_xor_inplace(roaring_bitmap_t *x1,
                                     const roaring_bitmap_t *x2);

/**
 * compute the negation of the roaring bitmap within a specified interval.
 * areas outside the range are passed through unchanged.
 */

roaring_bitmap_t *roaring_bitmap_flip(const roaring_bitmap_t *x1,
                                      uint64_t range_start, uint64_t range_end);

/**
 * compute (in place) the negation of the roaring bitmap within a specified
 * interval.
 * areas outside the range are passed through unchanged.
 */

void roaring_bitmap_flip_inplace(roaring_bitmap_t *x1, uint64_t range_start,
                                 uint64_t range_end);

/**
 * If the size of the roaring bitmap is strictly greater than rank, then this
   function returns true and set element to the element of given rank.
   Otherwise, it returns false.
 */
bool roaring_bitmap_select(const roaring_bitmap_t *ra, uint32_t rank,
                           uint32_t *element);
/**
* roaring_bitmap_rank returns the number of integers that are smaller or equal to x.
*/
uint64_t  roaring_bitmap_rank(const roaring_bitmap_t *bm, uint32_t x);


/**
* roaring_bitmap_smallest returns the smallest value in the set.
* Returns UINT32_MAX if the set is empty.
*/
uint32_t roaring_bitmap_minimum(const roaring_bitmap_t *bm);


/**
* roaring_bitmap_smallest returns the greatest value in the set.
* Returns 0 if the set is empty.
*/
uint32_t roaring_bitmap_maximum(const roaring_bitmap_t *bm);

/**
*  (For advanced users.)
* Collect statistics about the bitmap, see roaring_types.h for
* a description of roaring_statistics_t
*/
void roaring_bitmap_statistics(const roaring_bitmap_t *ra,
                               roaring_statistics_t *stat);








/*********************
* What follows is code use to iterate through values in a roaring bitmap

roaring_bitmap_t *ra =...
roaring_uint32_iterator_t *  i = roaring_create_iterator(ra);
while(i->has_value) {
  printf("value = %d\n", i->current_value);
  roaring_advance_uint32_iterator(i);
}
roaring_free_uint32_iterator(i);

Obviously, if you modify the underlying bitmap, the iterator
becomes invalid. So don't.
*/

typedef struct roaring_uint32_iterator_s {
  const roaring_bitmap_t *parent; // owner
  int32_t container_index; // point to the current container index
  int32_t in_container_index; // for bitset and array container, this is out index
  int32_t run_index; // for run container, this points  at the run
  uint32_t in_run_index; // within a run, this is our index

  uint32_t current_value;
  bool has_value;

  const void * container; // should be: parent->high_low_container.containers[container_index];
  uint8_t typecode; // should be: parent->high_low_container.typecodes[container_index];
  uint32_t highbits; // should be: parent->high_low_container.keys[container_index]) << 16;

} roaring_uint32_iterator_t;

/**
* Initialize an iterator object that can be used to iterate through the
<<<<<<< HEAD
* values.  If there is a  value, then it->has_value is true.
* The first value is in it->current_value. The iterator traverses the values
* in increasing order.
*/

=======
* values. If there is a  value, then it->has_value is true.
* The first value is in it->current_value. The iterator traverses the values
* in increasing order.
*/
>>>>>>> 57b89bd1
void roaring_init_iterator(const roaring_bitmap_t *ra, roaring_uint32_iterator_t * newit);

/**
* Create an iterator object that can be used to iterate through the
* values. Caller is responsible for calling roaring_free_iterator.
* The iterator is initialized. If there is a  value, then it->has_value is true.
* The first value is in it->current_value. The iterator traverses the values
* in increasing order.
<<<<<<< HEAD
* Calls roaring_init_iterator.
=======
*
* This function calls roaring_init_iterator.
>>>>>>> 57b89bd1
*/
roaring_uint32_iterator_t * roaring_create_iterator(const roaring_bitmap_t *ra);

/**
* Advance the iterator. If there is a new value, then it->has_value is true.
* The new value is in it->current_value. Values are traversed in increasing
* orders. For convenience, returns it->has_value.
*/
bool roaring_advance_uint32_iterator(roaring_uint32_iterator_t *it);

/**
* Creates a copy of an iterator.
* Caller must free it.
*/
roaring_uint32_iterator_t * roaring_copy_uint32_iterator(const roaring_uint32_iterator_t * it);

/**
* Free memory following roaring_create_iterator
*/
void roaring_free_uint32_iterator(roaring_uint32_iterator_t *it);







#ifdef __cplusplus
}
#endif

#endif<|MERGE_RESOLUTION|>--- conflicted
+++ resolved
@@ -486,18 +486,10 @@
 
 /**
 * Initialize an iterator object that can be used to iterate through the
-<<<<<<< HEAD
 * values.  If there is a  value, then it->has_value is true.
 * The first value is in it->current_value. The iterator traverses the values
 * in increasing order.
 */
-
-=======
-* values. If there is a  value, then it->has_value is true.
-* The first value is in it->current_value. The iterator traverses the values
-* in increasing order.
-*/
->>>>>>> 57b89bd1
 void roaring_init_iterator(const roaring_bitmap_t *ra, roaring_uint32_iterator_t * newit);
 
 /**
@@ -506,12 +498,8 @@
 * The iterator is initialized. If there is a  value, then it->has_value is true.
 * The first value is in it->current_value. The iterator traverses the values
 * in increasing order.
-<<<<<<< HEAD
-* Calls roaring_init_iterator.
-=======
 *
 * This function calls roaring_init_iterator.
->>>>>>> 57b89bd1
 */
 roaring_uint32_iterator_t * roaring_create_iterator(const roaring_bitmap_t *ra);
 
