#ifndef INCLUDE_ROARING_ARRAY_H
#define INCLUDE_ROARING_ARRAY_H

#include <stdbool.h>
#include <stdint.h>
#include "array_util.h"
#include "containers/containers.h"

#define MAX_CONTAINERS 65536

#define SERIALIZATION_ARRAY_UINT32  1
#define SERIALIZATION_CONTAINER     2


enum {
    SERIAL_COOKIE_NO_RUNCONTAINER = 12346,
    SERIAL_COOKIE = 12347,
    NO_OFFSET_THRESHOLD = 4
};

/**
 * Roaring arrays are array-based key-value pairs having containers as values
 * and 16-bit integer keys. A roaring bitmap  might be implemented as such.
 */

// parallel arrays.  Element sizes quite different.
// Alternative is array
// of structs.  Which would have better
// cache performance through binary searches?

typedef struct roaring_array_s {
    int32_t size;
    int32_t allocation_size;
    uint16_t *keys;
    void **containers;
    uint8_t *typecodes;
    uint8_t *shared; /* for COW, used as a bitset*/
} roaring_array_t;

/**
 * Create a new roaring array
 */
roaring_array_t *ra_create(void);

/**
 * Create a new roaring array with the specified capacity (in number
 * of containers)
 */
roaring_array_t *ra_create_with_capacity(uint32_t cap);

/**
 * Copies this roaring array (caller is responsible for memory management)
 */
roaring_array_t *ra_copy(roaring_array_t *r, bool copy_on_write);

/**
 * Frees the memory used by a roaring array
 */
void ra_free(roaring_array_t *r);

/**
 * Frees the memory used by a roaring array, but does not free the containers
 */
void ra_free_without_containers(roaring_array_t *r);

/**
 * Get the index corresponding to a 16-bit key
 */
int32_t ra_get_index(roaring_array_t *ra, uint16_t x);

/**
 * Retrieves the container at index i, filling in the typecode
 */
void *ra_get_container_at_index(roaring_array_t *ra, uint16_t i,
                                uint8_t *typecode);


/**
 * Retrieves the key at index i
 */
uint16_t ra_get_key_at_index(roaring_array_t *ra, uint16_t i);

/**
 * Add a new key-value pair at index i
 */
void ra_insert_new_key_value_at(roaring_array_t *ra, int32_t i, uint16_t key,
                                void *container, uint8_t typecode);

/**
 * Append a new key-value pair
 */
void ra_append(roaring_array_t *ra, uint16_t s, void *c, uint8_t typecode);

/**
 * Append a new key-value pair to ra, cloning (in COW sense) a value from sa at index index
 */
void ra_append_copy(roaring_array_t *ra, roaring_array_t *sa, uint16_t index, bool copy_on_write);

/**
 * Append new key-value pairs to ra, cloning (in COW sense)  values from sa at indexes
 * [start_index, uint16_t end_index)
 */
void ra_append_copy_range(roaring_array_t *ra, roaring_array_t *sa,
                          uint16_t start_index, uint16_t end_index, bool copy_on_write);

/** appends from sa to ra, ending with the greatest key that is
 * is less or equal stopping_key
 */
void ra_append_copies_until(roaring_array_t *ra, roaring_array_t *sa,
                            uint16_t stopping_key);

/** appends from sa to ra, starting with the smallest key that is
 * is strictly greater than before_start
 */

void ra_append_copies_after(roaring_array_t *ra, roaring_array_t *sa,
                            uint16_t before_start);

/**
 * Move the key-value pairs to ra from sa at indexes
 * [start_index, uint16_t end_index), old array should not be freed
 * (use ra_free_without_containers)
 **/
void ra_append_move_range(roaring_array_t *ra, roaring_array_t *sa,
                          uint16_t start_index, uint16_t end_index);
/**
 * Append new key-value pairs to ra,  from sa at indexes
 * [start_index, uint16_t end_index)
 */
void ra_append_range(roaring_array_t *ra, roaring_array_t *sa,
                          uint16_t start_index, uint16_t end_index, bool copy_on_write);

/**
 * Set the container at the corresponding index using the specified typecode.
 */
void ra_set_container_at_index(roaring_array_t *ra, int32_t i, void *c,
                               uint8_t typecode);

/**
 * If needed, increase the capacity of the array so that it can fit k values (at
 * least);
 */
void extend_array(roaring_array_t *ra, uint32_t k);

static inline int32_t ra_get_size(roaring_array_t *ra) { return ra->size; }

static inline int32_t ra_advance_until(roaring_array_t *ra, uint16_t x,
                                       int32_t pos) {
    return advanceUntil(ra->keys, pos, ra->size, x);
}

int32_t ra_advance_until_freeing(roaring_array_t *ra, uint16_t x, int32_t pos);

void ra_downsize(roaring_array_t *ra, int32_t new_length);

void ra_replace_key_and_container_at_index(roaring_array_t *ra, int32_t i,
                                           uint16_t key, void *c,
                                           uint8_t typecode);

// see ra_portable_serialize if you want a format that's compatible with Java
// and Go implementations
char *ra_serialize(roaring_array_t *ra, uint32_t *serialize_len,
                   uint8_t *retry_with_array);

// see ra_portable_serialize if you want a format that's compatible with Java
// and Go implementations
roaring_array_t *ra_deserialize(const void *buf, uint32_t buf_len);

/**
 * write a bitmap to a buffer. This is meant to be compatible with
 * the
 * Java and Go versions. Return the size in bytes of the serialized
 * output (which should be ra_portable_size_in_bytes(ra)).
 */
size_t ra_portable_serialize(roaring_array_t *ra, char *buf);

/**
 * read a bitmap from a serialized version. This is meant to be compatible with
 * the
 * Java and Go versions.
 */
roaring_array_t *ra_portable_deserialize(const char *buf);

/**
 * How many bytes are required to serialize this bitmap (meant to be compatible
 * with Java and Go versions)
 */
size_t ra_portable_size_in_bytes(roaring_array_t *ra);

/**
 * return true if it contains at least one run container.
 */
bool ra_has_run_container(roaring_array_t *ra);

/**
 * Size of the header when serializing (meant to be compatible
 * with Java and Go versions)
 */
uint32_t ra_portable_header_size(roaring_array_t *ra);

/**
<<<<<<< HEAD
 * If the container at the index i is share, unshare it (creating a local copy if needed).
 */
void ra_unshare_container_at_index(roaring_array_t *ra, uint16_t i) ;
=======
 * remove at index i, sliding over all entries after i
 */
void ra_remove_at_index(roaring_array_t *ra, int32_t i);

/**
 * remove a chunk of indices, sliding over entries after it
   Is this used??
 */
// void ra_remove_index_range(roaring_array_t *ra, int32_t begin, int32_t end);
>>>>>>> 3af02863

#endif<|MERGE_RESOLUTION|>--- conflicted
+++ resolved
@@ -107,14 +107,14 @@
  * is less or equal stopping_key
  */
 void ra_append_copies_until(roaring_array_t *ra, roaring_array_t *sa,
-                            uint16_t stopping_key);
+                            uint16_t stopping_key, bool copy_on_write);
 
 /** appends from sa to ra, starting with the smallest key that is
  * is strictly greater than before_start
  */
 
 void ra_append_copies_after(roaring_array_t *ra, roaring_array_t *sa,
-                            uint16_t before_start);
+                            uint16_t before_start, bool copy_on_write);
 
 /**
  * Move the key-value pairs to ra from sa at indexes
@@ -199,20 +199,18 @@
 uint32_t ra_portable_header_size(roaring_array_t *ra);
 
 /**
-<<<<<<< HEAD
  * If the container at the index i is share, unshare it (creating a local copy if needed).
  */
 void ra_unshare_container_at_index(roaring_array_t *ra, uint16_t i) ;
-=======
+
+/**
  * remove at index i, sliding over all entries after i
  */
 void ra_remove_at_index(roaring_array_t *ra, int32_t i);
 
 /**
  * remove a chunk of indices, sliding over entries after it
-   Is this used??
  */
 // void ra_remove_index_range(roaring_array_t *ra, int32_t begin, int32_t end);
->>>>>>> 3af02863
 
 #endif