# minimalist makefile
.SUFFIXES:
#
.SUFFIXES: .cpp .o .c .h
ifeq ($(DEBUG),1) # to debug, build with "make DEBUG=1"
<<<<<<< HEAD
CFLAGS1 = -fPIC  -std=c11 -ggdb -mavx2 -march=native -Wall -Wshadow -Wextra -pedantic 
else
CFLAGS1 = -fPIC -std=c11 -O3 -mavx2 -march=native -Wall -Winline  -Wshadow -Wextra -pedantic   
=======
CFLAGS1 = -fPIC  -std=c11 -ggdb -mavx2 -march=native -Wall -Wshadow -Wextra -pedantic
else
CFLAGS1 = -fPIC -std=c11 -O3 -mavx2 -march=native -Wall -Winline  -Wshadow -Wextra -pedantic
>>>>>>> bbd25274
endif # debug

ifeq ($(NOAVXTUNING),1) # if you compile with "make NOAVXTUNING=1" you get what the compiler offers!
CFLAGS = $(CFLAGS1)
else # by default we compile for AVX
CFLAGS = $(CFLAGS1) -DUSEAVX
endif # noavx

HEADERS=./include/util.h ./include/utilasm.h ./include/roaring.h ./include/containers/bitset.h ./include/roaring_array.h ./include/containers/containers.h ./include/containers/convert.h ./include/misc/configreport.h

INCLUDES=-Iinclude  -Iinclude/containers
BENCHINCLUDES=-Ibenchmarks/include


OBJECTS= roaring.o bitset.o roaring_array.o array.o array_simd.o run.o util.o convert.o containers.o
TESTEXECUTABLES=unit bitset_container_unit array_container_unit run_container_unit toplevel_unit
<<<<<<< HEAD
EXECUTABLES=$(TESTEXECUTABLES) real_bitmaps_benchmark bitset_container_benchmark array_container_benchmark run_container_benchmark
all:  $(EXECUTABLES) 
=======
EXECUTABLES=$(TESTEXECUTABLES) bitset_container_benchmark array_container_benchmark run_container_benchmark
all:  $(EXECUTABLES)
>>>>>>> bbd25274


test: $(TESTEXECUTABLES)
	for exe in $(TESTEXECUTABLES) ; do \
		./$$exe ; \
	done

roaring_array.o: ./src/roaring_array.c $(HEADERS)
	$(CC) $(CFLAGS) -c ./src/roaring_array.c $(INCLUDES)

roaring.o: ./src/roaring.c $(HEADERS)
	$(CC) $(CFLAGS) -c ./src/roaring.c $(INCLUDES)

bitset.o: ./src/containers/bitset.c ./include/containers/bitset.h
	$(CC) $(CFLAGS) -c ./src/containers/bitset.c $(INCLUDES)

array.o: ./src/containers/array.c ./include/containers/array.h
	$(CC) $(CFLAGS) -c ./src/containers/array.c $(INCLUDES)

array_simd.o: ./src/containers/array_simd.c ./include/containers/array.h
	$(CC) $(CFLAGS) -c ./src/containers/array_simd.c $(INCLUDES)

run.o: ./src/containers/run.c ./include/containers/run.h
	$(CC) $(CFLAGS) -c ./src/containers/run.c $(INCLUDES)

convert.o: ./src/containers/convert.c $(wildcard ./include/containers/*.h)
	$(CC) $(CFLAGS) -c ./src/containers/convert.c $(INCLUDES)

containers.o: ./src/containers/containers.c $(wildcard ./include/containers/*.h)
	$(CC) $(CFLAGS) -c ./src/containers/containers.c $(INCLUDES)

util.o: ./src/util.c ./include/util.h
	$(CC) $(CFLAGS) -c ./src/util.c $(INCLUDES)



unit: ./tests/unit.c    $(HEADERS) $(OBJECTS)
	$(CC) $(CFLAGS) -o unit ./tests/unit.c $(INCLUDES)  $(OBJECTS)

bitset_container_unit: ./tests/bitset_container_unit.c    $(HEADERS) $(OBJECTS)
	$(CC) $(CFLAGS) -o bitset_container_unit ./tests/bitset_container_unit.c $(INCLUDES)  $(OBJECTS)

array_container_unit: ./tests/array_container_unit.c    $(HEADERS) $(OBJECTS)
	$(CC) $(CFLAGS) -o array_container_unit ./tests/array_container_unit.c $(INCLUDES)  $(OBJECTS)

run_container_unit: ./tests/run_container_unit.c    $(HEADERS) $(OBJECTS)
	$(CC) $(CFLAGS) -o run_container_unit ./tests/run_container_unit.c $(INCLUDES)  $(OBJECTS)

toplevel_unit: ./tests/toplevel_unit.c    $(HEADERS) $(OBJECTS)
	$(CC) $(CFLAGS) -o toplevel_unit ./tests/toplevel_unit.c $(INCLUDES)  $(OBJECTS)



bitset_container_benchmark: ./benchmarks/bitset_container_benchmark.c ./benchmarks/benchmark.h ./benchmarks/random.h   $(HEADERS) $(OBJECTS)
	$(CC) $(CFLAGS) -o bitset_container_benchmark ./benchmarks/bitset_container_benchmark.c $(INCLUDES)  $(OBJECTS)


array_container_benchmark: ./benchmarks/array_container_benchmark.c ./benchmarks/benchmark.h ./benchmarks/random.h  $(HEADERS) $(OBJECTS)
	$(CC) $(CFLAGS) -o array_container_benchmark ./benchmarks/array_container_benchmark.c $(INCLUDES)  $(OBJECTS)

run_container_benchmark: ./benchmarks/run_container_benchmark.c ./benchmarks/benchmark.h ./benchmarks/random.h   $(HEADERS) $(OBJECTS)
	$(CC) $(CFLAGS) -o run_container_benchmark ./benchmarks/run_container_benchmark.c $(INCLUDES)  $(OBJECTS)

real_bitmaps_benchmark: ./benchmarks/real_bitmaps_benchmark.c ./benchmarks/benchmark.h ./benchmarks/random.h   $(HEADERS) $(OBJECTS)
	$(CC) $(CFLAGS) -o real_bitmaps_benchmark ./benchmarks/real_bitmaps_benchmark.c $(INCLUDES)  $(OBJECTS)


clean:
	rm -f $(EXECUTABLES) $(OBJECTS)<|MERGE_RESOLUTION|>--- conflicted
+++ resolved
@@ -3,15 +3,9 @@
 #
 .SUFFIXES: .cpp .o .c .h
 ifeq ($(DEBUG),1) # to debug, build with "make DEBUG=1"
-<<<<<<< HEAD
-CFLAGS1 = -fPIC  -std=c11 -ggdb -mavx2 -march=native -Wall -Wshadow -Wextra -pedantic 
-else
-CFLAGS1 = -fPIC -std=c11 -O3 -mavx2 -march=native -Wall -Winline  -Wshadow -Wextra -pedantic   
-=======
 CFLAGS1 = -fPIC  -std=c11 -ggdb -mavx2 -march=native -Wall -Wshadow -Wextra -pedantic
 else
 CFLAGS1 = -fPIC -std=c11 -O3 -mavx2 -march=native -Wall -Winline  -Wshadow -Wextra -pedantic
->>>>>>> bbd25274
 endif # debug
 
 ifeq ($(NOAVXTUNING),1) # if you compile with "make NOAVXTUNING=1" you get what the compiler offers!
@@ -28,13 +22,8 @@
 
 OBJECTS= roaring.o bitset.o roaring_array.o array.o array_simd.o run.o util.o convert.o containers.o
 TESTEXECUTABLES=unit bitset_container_unit array_container_unit run_container_unit toplevel_unit
-<<<<<<< HEAD
 EXECUTABLES=$(TESTEXECUTABLES) real_bitmaps_benchmark bitset_container_benchmark array_container_benchmark run_container_benchmark
-all:  $(EXECUTABLES) 
-=======
-EXECUTABLES=$(TESTEXECUTABLES) bitset_container_benchmark array_container_benchmark run_container_benchmark
 all:  $(EXECUTABLES)
->>>>>>> bbd25274
 
 
 test: $(TESTEXECUTABLES)
