--- conflicted
+++ resolved
@@ -1150,10 +1150,6 @@
   newit->has_value = loadfirstvalue(newit);
 }
 
-<<<<<<< HEAD
-=======
-
->>>>>>> 57b89bd1
 roaring_uint32_iterator_t * roaring_create_iterator(const roaring_bitmap_t *ra) {
   roaring_uint32_iterator_t * newit = (roaring_uint32_iterator_t *) malloc(sizeof(roaring_uint32_iterator_t));
   if(newit == NULL) return NULL;
@@ -1163,11 +1159,7 @@
 
 roaring_uint32_iterator_t * roaring_copy_uint32_iterator(const roaring_uint32_iterator_t * it) {
   roaring_uint32_iterator_t * newit = (roaring_uint32_iterator_t *) malloc(sizeof(roaring_uint32_iterator_t));
-<<<<<<< HEAD
   memcpy(newit,it,sizeof(roaring_uint32_iterator_t));
-=======
-  memcpy (newit, it, sizeof (roaring_uint32_iterator_t));
->>>>>>> 57b89bd1
   return newit;
 }
 
