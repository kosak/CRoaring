#include <stdio.h>

#include "bitset_util.h"
#include "containers/containers.h"
#include "containers/convert.h"
#include "containers/perfparameters.h"

// file contains grubby stuff that must know impl. details of all container
// types.
bitset_container_t *bitset_container_from_array(const array_container_t *a) {
    bitset_container_t *ans = bitset_container_create();
    int limit = array_container_cardinality(a);
    for (int i = 0; i < limit; ++i) bitset_container_set(ans, a->array[i]);
    return ans;
}

bitset_container_t *bitset_container_from_run(const run_container_t *arr) {
    int card = run_container_cardinality(arr);
    bitset_container_t *answer = bitset_container_create();
    for (int rlepos = 0; rlepos < arr->n_runs; ++rlepos) {
        rle16_t vl = arr->runs[rlepos];
        bitset_set_range(answer->array, vl.value, vl.value + vl.length + 1);
    }
    answer->cardinality = card;
    return answer;
}

array_container_t *array_container_from_run(const run_container_t *arr) {
    array_container_t *answer =
        array_container_create_given_capacity(run_container_cardinality(arr));
    answer->cardinality = 0;
    for (int rlepos = 0; rlepos < arr->n_runs; ++rlepos) {
        int run_start = arr->runs[rlepos].value;
        int run_end = run_start + arr->runs[rlepos].length;

        for (int run_value = run_start; run_value <= run_end; ++run_value) {
            answer->array[answer->cardinality++] = (uint16_t)run_value;
        }
    }
    return answer;
}

array_container_t *array_container_from_bitset(const bitset_container_t *bits) {
    array_container_t *result =
        array_container_create_given_capacity(bits->cardinality);
    result->cardinality = bits->cardinality;
    //  sse version ends up being slower here
    // (bitset_extract_setbits_sse_uint16)
    // because of the sparsity of the data
    bitset_extract_setbits_uint16(bits->array, BITSET_CONTAINER_SIZE_IN_WORDS,
                                  result->array, 0);
    return result;
}

/* assumes that container has adequate space.  Run from [s,e] (inclusive) */
static void add_run(run_container_t *r, int s, int e) {
    r->runs[r->n_runs].value = s;
    r->runs[r->n_runs].length = e - s;
    r->n_runs++;
}

run_container_t *run_container_from_array(const array_container_t *c) {
    int32_t n_runs = array_container_number_of_runs(c);
    run_container_t *answer = run_container_create_given_capacity(n_runs);
    int prev = -2;
    int run_start = -1;
    int32_t card = c->cardinality;
    if (card == 0) return answer;
    for (int i = 0; i < card; ++i) {
        const uint16_t cur_val = c->array[i];
        if (cur_val != prev + 1) {
            // new run starts; flush old one, if any
            if (run_start != -1) add_run(answer, run_start, prev);
            run_start = cur_val;
        }
        prev = c->array[i];
    }
    // now prev is the last seen value
    add_run(answer, run_start, prev);
    // assert(run_container_cardinality(answer) == c->cardinality);
    return answer;
}

/**
 * Convert the runcontainer to either a Bitmap or an Array Container, depending
 * on the cardinality.  Frees the container.
 * Allocates and returns new container, which caller is responsible for freeing
 */

void *convert_to_bitset_or_array_container(run_container_t *r, int32_t card,
                                           uint8_t *resulttype) {
    if (card <= DEFAULT_MAX_SIZE) {
        array_container_t *answer = array_container_create_given_capacity(card);
        answer->cardinality = 0;
        for (int rlepos = 0; rlepos < r->n_runs; ++rlepos) {
            uint16_t run_start = r->runs[rlepos].value;
            uint16_t run_end = run_start + r->runs[rlepos].length;
            for (uint16_t run_value = run_start; run_value <= run_end;
                 ++run_value) {
                answer->array[answer->cardinality++] = run_value;
            }
        }
        assert(card == answer->cardinality);
        *resulttype = ARRAY_CONTAINER_TYPE_CODE;
        run_container_free(r);
        return answer;
    }
    bitset_container_t *answer = bitset_container_create();
    for (int rlepos = 0; rlepos < r->n_runs; ++rlepos) {
        uint16_t run_start = r->runs[rlepos].value;
        uint16_t run_end = run_start + r->runs[rlepos].length;
        bitset_set_range(answer->array, run_start, run_end + 1);
    }
    answer->cardinality = card;
    *resulttype = BITSET_CONTAINER_TYPE_CODE;
    run_container_free(r);
    return answer;
}

/* Converts a run container to either an array or a bitset, IF it saves space.
 */
/* If a conversion occurs, the caller is responsible to free the original
 * container and
 * he becomes responsible to free the new one. */
void *convert_run_to_efficient_container(run_container_t *c,
                                         uint8_t *typecode_after) {
    int32_t size_as_run_container =
        run_container_serialized_size_in_bytes(c->n_runs);
    int32_t size_as_bitset_container =
        bitset_container_serialized_size_in_bytes();
    int32_t card = run_container_cardinality(c);
    int32_t size_as_array_container =
        array_container_serialized_size_in_bytes(card);
    int32_t min_size_non_run =
        size_as_bitset_container < size_as_array_container
            ? size_as_bitset_container
            : size_as_array_container;
<<<<<<< HEAD

    if (size_as_run_container <= min_size_non_run) {  // no conversion
=======
    if (size_as_run_container * RUN_OPTI_MINIMAL_GAIN <=
        min_size_non_run) {  // no conversion
>>>>>>> 353fda2b
        *typecode_after = RUN_CONTAINER_TYPE_CODE;
        return c;
    }
    if (card <= DEFAULT_MAX_SIZE) {
        // to array
        array_container_t *answer = array_container_create_given_capacity(card);
        answer->cardinality = 0;
        for (int rlepos = 0; rlepos < c->n_runs; ++rlepos) {
            int run_start = c->runs[rlepos].value;
            int run_end = run_start + c->runs[rlepos].length;

            for (int run_value = run_start; run_value <= run_end; ++run_value) {
                answer->array[answer->cardinality++] = (uint16_t)run_value;
            }
        }
        *typecode_after = ARRAY_CONTAINER_TYPE_CODE;
        return answer;
    }
    // else to bitset
    bitset_container_t *answer = bitset_container_create();

    for (int rlepos = 0; rlepos < c->n_runs; ++rlepos) {
        int start = c->runs[rlepos].value;
        int end = start + c->runs[rlepos].length;
        bitset_set_range(answer->array, start, end + 1);
    }
    answer->cardinality = card;
    *typecode_after = BITSET_CONTAINER_TYPE_CODE;
    return answer;
}

// like convert_run_to_efficient_container but frees the old result if needed
void *convert_run_to_efficient_container_and_free(run_container_t *c,
                                                  uint8_t *typecode_after) {
    void *answer = convert_run_to_efficient_container(c, typecode_after);
    if (answer != c) run_container_free(c);
    return answer;
}

/* once converted, the original container is disposed here, rather than
   in roaring_array
*/

// TODO: split into run-  array-  and bitset-  subfunctions for sanity;
// a few function calls won't really matter.

void *convert_run_optimize(void *c, uint8_t typecode_original,
                           uint8_t *typecode_after) {
    if (typecode_original == RUN_CONTAINER_TYPE_CODE) {
        void *newc = convert_run_to_efficient_container(c, typecode_after);
        if (newc != c) {
            container_free(c, typecode_original);
        }
        return newc;
    } else if (typecode_original == ARRAY_CONTAINER_TYPE_CODE) {
        // it might need to be converted to a run container.
        array_container_t *c_qua_array = (array_container_t *)c;
        int32_t n_runs = array_container_number_of_runs(c);
        int32_t size_as_run_container =
            run_container_serialized_size_in_bytes(n_runs);
        int32_t card = array_container_cardinality(c);
        int32_t size_as_array_container =
            array_container_serialized_size_in_bytes(card);

        if (RUN_OPTI_MINIMAL_GAIN * size_as_run_container >=
            size_as_array_container) {
            *typecode_after = ARRAY_CONTAINER_TYPE_CODE;
            return c;
        }
        // else convert array to run container
        run_container_t *answer = run_container_create_given_capacity(n_runs);
        int prev = -2;
        int run_start = -1;

        assert(card > 0);
        for (int i = 0; i < card; ++i) {
            uint16_t cur_val = c_qua_array->array[i];
            if (cur_val != prev + 1) {
                // new run starts; flush old one, if any
                if (run_start != -1) add_run(answer, run_start, prev);
                run_start = cur_val;
            }
            prev = c_qua_array->array[i];
        }
        assert(run_start >= 0);
        // now prev is the last seen value
        add_run(answer, run_start, prev);
        *typecode_after = RUN_CONTAINER_TYPE_CODE;
        array_container_free(c);
        return answer;
    } else {  // run conversions on bitset
        // does bitset need conversion to run?
        bitset_container_t *c_qua_bitset = (bitset_container_t *)c;
        int32_t n_runs = bitset_container_number_of_runs(c_qua_bitset);
        int32_t size_as_run_container =
            run_container_serialized_size_in_bytes(n_runs);
        int32_t size_as_bitset_container =
            bitset_container_serialized_size_in_bytes();

        if (size_as_bitset_container <=
            RUN_OPTI_MINIMAL_GAIN * size_as_run_container) {
            // no conversion needed.
            *typecode_after = BITSET_CONTAINER_TYPE_CODE;
            return c;
        }
        // bitset to runcontainer (ported from Java  RunContainer(
        // BitmapContainer bc, int nbrRuns))
        assert(n_runs > 0);  // no empty bitmaps
        run_container_t *answer = run_container_create_given_capacity(n_runs);

        int long_ctr = 0;
        uint64_t cur_word = c_qua_bitset->array[0];
        int run_count = 0;
        while (true) {
            while (cur_word == UINT64_C(0) &&
                   long_ctr < BITSET_CONTAINER_SIZE_IN_WORDS - 1)
                cur_word = c_qua_bitset->array[++long_ctr];

            if (cur_word == UINT64_C(0)) {
                bitset_container_free(c);
                *typecode_after = RUN_CONTAINER_TYPE_CODE;
                return answer;
            }

            int local_run_start = __builtin_ctzl(cur_word);
            int run_start = local_run_start + 64 * long_ctr;
            uint64_t cur_word_with_1s = cur_word | (cur_word - 1);

            int run_end = 0;
            while (cur_word_with_1s == UINT64_C(-1) &&
                   long_ctr < BITSET_CONTAINER_SIZE_IN_WORDS - 1)
                cur_word_with_1s = c_qua_bitset->array[++long_ctr];

            if (cur_word_with_1s == UINT64_C(-1)) {
                run_end = 64 + long_ctr * 64;  // exclusive, I guess
                add_run(answer, run_start, run_end - 1);
                bitset_container_free(c);
                *typecode_after = RUN_CONTAINER_TYPE_CODE;
                return answer;
            }
            int local_run_end = __builtin_ctzl(~cur_word_with_1s);
            run_end = local_run_end + long_ctr * 64;
            add_run(answer, run_start, run_end - 1);
            run_count++;
            cur_word = cur_word_with_1s & (cur_word_with_1s + 1);
        }
        return answer;
    }
}<|MERGE_RESOLUTION|>--- conflicted
+++ resolved
@@ -135,13 +135,8 @@
         size_as_bitset_container < size_as_array_container
             ? size_as_bitset_container
             : size_as_array_container;
-<<<<<<< HEAD
-
-    if (size_as_run_container <= min_size_non_run) {  // no conversion
-=======
     if (size_as_run_container * RUN_OPTI_MINIMAL_GAIN <=
         min_size_non_run) {  // no conversion
->>>>>>> 353fda2b
         *typecode_after = RUN_CONTAINER_TYPE_CODE;
         return c;
     }
