--- conflicted
+++ resolved
@@ -244,7 +244,6 @@
     return answer;
 }
 
-<<<<<<< HEAD
 
 bool array_run_container_intersect(const array_container_t *src_1,
                                       const run_container_t *src_2) {
@@ -292,8 +291,6 @@
        return false;
 }
 
-=======
->>>>>>> bad95410
 /*
  * Compute the intersection between src_1 and src_2 and write the result
  * to *dst. If the return function is true, the result is a bitset_container_t
